module fixedSourcePhysicsPackage_class

  use numPrecision
  use universalVariables
  use endfConstants
  use genericProcedures,              only : fatalError, printFishLineR, numToChar, rotateVector
  use hashFunctions_func,             only : FNV_1
  use dictionary_class,               only : dictionary
  use outputFile_class,               only : outputFile

  ! Timers
  use timer_mod,                      only : registerTimer, timerStart, timerStop, &
                                             timerTime, timerReset, secToChar

  ! Particle classes and Random number generator
  use particle_class,                 only : particle, P_NEUTRON
  use particleDungeon_class,          only : particleDungeon
  use source_inter,                   only : source
  use RNG_class,                      only : RNG

  ! Physics package interface
  use physicsPackage_inter,           only : physicsPackage

  ! Geometry
  use geometry_inter,                 only : geometry
  use geometryReg_mod,                only : gr_geomPtr  => geomPtr, gr_addGeom => addGeom, &
                                             gr_geomIdx  => geomIdx

  ! Nuclear Data
  use materialMenu_mod,               only : mm_nMat           => nMat
  use nuclearDataReg_mod,             only : ndReg_init        => init ,&
                                             ndReg_activate    => activate ,&
                                             ndReg_display     => display, &
                                             ndReg_kill        => kill, &
                                             ndReg_get         => get ,&
                                             ndReg_getMatNames => getMatNames
  use nuclearDatabase_inter,          only : nuclearDatabase
  use neutronMaterial_inter,          only : neutronMaterial, neutronMaterial_CptrCast
  use ceNeutronMaterial_class,        only : ceNeutronMaterial
  use mgNeutronMaterial_inter,        only : mgNeutronMaterial
  use fissionCE_class,                only : fissionCE, fissionCE_TptrCast
  use fissionMG_class,                only : fissionMG, fissionMG_TptrCast
  use ceNeutronDatabase_inter,        only : ceNeutronDatabase, ceNeutronDatabase_CptrCast

  ! Operators
  use collisionOperator_class,        only : collisionOperator
  use transportOperator_inter,        only : transportOperator

  ! Tallies
  use tallyCodes
  use tallyAdmin_class,               only : tallyAdmin

  ! Factories
  use transportOperatorFactory_func,  only : new_transportOperator
  use sourceFactory_func,             only : new_source

  implicit none
  private

  !!
  !! Physics Package for fixed source calculations
  !!
  type, public,extends(physicsPackage) :: fixedSourcePhysicsPackage
    private
    ! Building blocks
    class(nuclearDatabase), pointer        :: nucData => null()
    class(geometry), pointer               :: geom    => null()
    integer(shortInt)                      :: geomIdx = 0
    type(collisionOperator)                :: collOp
    class(transportOperator), allocatable  :: transOp
    class(RNG), pointer                    :: pRNG    => null()
    type(tallyAdmin),pointer               :: tally   => null()

    ! Settings
    integer(shortInt)  :: N_cycles
    integer(shortInt)  :: pop
    character(pathLen) :: outputFile
    character(nameLen) :: outputFormat
    integer(shortInt)  :: printSource = 0
    integer(shortInt)  :: particleType

    ! Calculation components
    type(particleDungeon), pointer :: thisCycle       => null()
    class(source), allocatable     :: fixedSource

    ! Timer bins
    integer(shortInt) :: timerMain
    real (defReal)     :: CPU_time_start
    real (defReal)     :: CPU_time_end

  contains
    procedure :: init
    procedure :: printSettings
    procedure :: cycles
    procedure :: collectResults
    procedure :: run
    procedure :: kill

  end type fixedSourcePhysicsPackage

contains

  subroutine run(self)
    class(fixedSourcePhysicsPackage), intent(inout) :: self

    print *, repeat("<>",50)
    print *, "/\/\ FIXED SOURCE CALCULATION /\/\"

    call self % cycles(self % tally, self % N_cycles)
    call self % collectResults()

    print *
    print *, "\/\/ END OF FIXED SOURCE CALCULATION \/\/"
    print *
  end subroutine

  !!
  !!
  !!
  subroutine cycles(self, tally, N_cycles)
    class(fixedSourcePhysicsPackage), intent(inout) :: self
    type(tallyAdmin), pointer,intent(inout)         :: tally
    integer(shortInt), intent(in)                   :: N_cycles
    integer(shortInt)                               :: i, N
    type(particle)                                  :: p
    real(defReal)                                   :: elapsed_T, end_T, T_toEnd
    character(100),parameter :: Here ='cycles (fixedSourcePhysicsPackage_class.f90)'

    N = self % pop

    ! Attach nuclear data and RNG to particle
    p % pRNG   => self % pRNG
    p % k_eff = ONE
    p % geomIdx = self % geomIdx

    ! Reset and start timer
    call timerReset(self % timerMain)
    call timerStart(self % timerMain)

    do i=1,N_cycles

      ! Send start of cycle report
      call self % fixedSource % generate(self % thisCycle, N, p % pRNG)
      if(self % printSource == 1) then
        call self % thisCycle % printToFile(trim(self % outputFile)//'_source'//numToChar(i))
      end if

      call tally % reportCycleStart(self % thisCycle)

      gen: do
        ! Obtain paticle from dungeon
        call self % thisCycle % release(p)
        call self % geom % placeCoord(p % coords)

        ! Save state
        call p % savePreHistory()

          ! Transport particle untill its death
          history: do
            call self % transOp % transport(p, tally, self % thisCycle, self % thisCycle)
            if(p % isDead) exit history

            call self % collOp % collide(p, tally, self % thisCycle, self % thisCycle)
            if(p % isDead) exit history
          end do history

        if( self % thisCycle % isEmpty()) exit gen
      end do gen

      ! Send end of cycle report
      call tally % reportCycleEnd(self % thisCycle)

      ! Calculate times
      call timerStop(self % timerMain)
      elapsed_T = timerTime(self % timerMain)

      ! Predict time to end
      end_T = real(N_cycles,defReal) * elapsed_T / i
      T_toEnd = max(ZERO, end_T - elapsed_T)


      ! Display progress
      call printFishLineR(i)
      print *
      print *, 'Source batch: ', numToChar(i), ' of ', numToChar(N_cycles)
      print *, 'Pop:          ', numToChar(self % pop)
      print *, 'Elapsed time: ', trim(secToChar(elapsed_T))
      print *, 'End time:     ', trim(secToChar(end_T))
      print *, 'Time to end:  ', trim(secToChar(T_toEnd))
      call tally % display()
    end do
  end subroutine cycles

  !!
  !! Print calculation results to file
  !!
  subroutine collectResults(self)
    class(fixedSourcePhysicsPackage), intent(inout) :: self
    type(outputFile)                                :: out
    character(nameLen)                              :: name

    call out % init(self % outputFormat)

    name = 'seed'
    call out % printValue(self % pRNG % getSeed(),name)

    name = 'pop'
    call out % printValue(self % pop,name)

    name = 'Source_batches'
    call out % printValue(self % N_cycles,name)

    call cpu_time(self % CPU_time_end)
    name = 'Total_CPU_Time'
    call out % printValue((self % CPU_time_end - self % CPU_time_start),name)

    name = 'Transport_time'
    call out % printValue(timerTime(self % timerMain),name)

    ! Print tally
    call self % tally % print(out)

    call out % writeToFile(self % outputFile)

  end subroutine collectResults


  !!
  !! Initialise from individual components and dictionaries for source and tally
  !!
  subroutine init(self, dict)
    class(fixedSourcePhysicsPackage), intent(inout) :: self
    class(dictionary), intent(inout)                :: dict
    class(dictionary),pointer                       :: tempDict
    integer(shortInt)                               :: seed_temp
    integer(longInt)                                :: seed
    character(10)                                   :: time
    character(8)                                    :: date
    character(:),allocatable                        :: string
    character(nameLen)                              :: nucData, energy, geomName
<<<<<<< HEAD
    type(outputFile)                                :: test_out
    integer(shortInt)                               :: i
=======
>>>>>>> fcc981ce
    character(100), parameter :: Here ='init (fixedSourcePhysicsPackage_class.f90)'

    call cpu_time(self % CPU_time_start)

    ! Read calculation settings
    call dict % get( self % pop,'pop')
    call dict % get( self % N_cycles,'cycles')
    call dict % get( nucData, 'XSdata')
    call dict % get( energy, 'dataType')

    ! Process type of data
    select case(energy)
      case('mg')
        self % particleType = P_NEUTRON_MG
      case('ce')
        self % particleType = P_NEUTRON_CE
      case default
        call fatalError(Here,"dataType must be 'mg' or 'ce'.")
    end select

    ! Read outputfile path
    call dict % getOrDefault(self % outputFile,'outputFile','./output')

    ! Get output format and verify
    ! Initialise output file before calculation (so mistake in format will be cought early)
    call dict % getOrDefault(self % outputFormat, 'outputFormat', 'asciiMATLAB')
    call test_out % init(self % outputFormat)

    ! Register timer
    self % timerMain = registerTimer('transportTime')

    ! Initialise RNG
    allocate(self % pRNG)

    ! *** It is a bit silly but dictionary cannot store longInt for now
    !     so seeds are limited to 32 bits (can be -ve)
    if( dict % isPresent('seed')) then
      call dict % get(seed_temp,'seed')

    else
      ! Obtain time string and hash it to obtain random seed
      call date_and_time(date, time)
      string = date // time
      call FNV_1(string,seed_temp)

    end if
    seed = seed_temp
    call self % pRNG % init(seed)

    ! Read whether to print particle source per cycle
    call dict % getOrDefault(self % printSource, 'printSource', 0)

    ! Build Nuclear Data
    call ndReg_init(dict % getDictPtr("nuclearData"))

    ! Build geometry
    tempDict => dict % getDictPtr('geometry')
    geomName = 'fixedSourceGeom'
    call gr_addGeom(geomName, tempDict)
    self % geomIdx = gr_geomIdx(geomName)
    self % geom    => gr_geomPtr(self % geomIdx)

    ! Activate Nuclear Data *** All materials are active
    call ndReg_activate(self % particleType, nucData, self % geom % activeMats())
    self % nucData => ndReg_get(self % particleType)

    ! Read particle source definition
    tempDict => dict % getDictPtr('source')
    call new_source(self % fixedSource, tempDict, self % geom)

    ! Build collision operator
    tempDict => dict % getDictPtr('collisionOperator')
    call self % collOp % init(tempDict)

    ! Build transport operator
    tempDict => dict % getDictPtr('transportOperator')
    call new_transportOperator(self % transOp, tempDict)

    ! Initialise tally Admin
    tempDict => dict % getDictPtr('tally')
    allocate(self % tally)
    call self % tally % init(tempDict)

    ! Size particle dungeon
    allocate(self % thisCycle)
    call self % thisCycle % init(3 * self % pop)

    call self % printSettings()

  end subroutine init

  !!
  !! Deallocate memory
  !!
  subroutine kill(self)
    class(fixedSourcePhysicsPackage), intent(inout) :: self

    ! TODO: This subroutine

  end subroutine kill

  !!
  !! Print settings of the physics package
  !!
  subroutine printSettings(self)
    class(fixedSourcePhysicsPackage), intent(in) :: self

    print *, repeat("<>",50)
    print *, "/\/\ FIXED SOURCE CALCULATION /\/\"
    print *, "Source batches:       ", numToChar(self % N_cycles)
    print *, "Population per batch: ", numToChar(self % pop)
    print *, "Initial RNG Seed:     ", numToChar(self % pRNG % getSeed())
    print *
    print *, repeat("<>",50)
  end subroutine printSettings

end module fixedSourcePhysicsPackage_class<|MERGE_RESOLUTION|>--- conflicted
+++ resolved
@@ -238,11 +238,8 @@
     character(8)                                    :: date
     character(:),allocatable                        :: string
     character(nameLen)                              :: nucData, energy, geomName
-<<<<<<< HEAD
     type(outputFile)                                :: test_out
     integer(shortInt)                               :: i
-=======
->>>>>>> fcc981ce
     character(100), parameter :: Here ='init (fixedSourcePhysicsPackage_class.f90)'
 
     call cpu_time(self % CPU_time_start)
