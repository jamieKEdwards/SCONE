<<<<<<< HEAD
module aceNeutronDatabase_class

  use numPrecision
  use endfConstants
  use universalVariables
  use genericProcedures, only : fatalError, numToChar
  use dictionary_class,  only : dictionary
  use RNG_class,         only : RNG
  use charMap_class,     only : charMap
  use intMap_class,      only : intMap

  ! Nuclear Data Interfaces
  use nuclearDatabase_inter,        only : nuclearDatabase
  use materialHandle_inter,         only : materialHandle
  use nuclideHandle_inter,          only : nuclideHandle
  use reactionHandle_inter,         only : reactionHandle
  use ceNeutronDatabase_inter,      only : ceNeutronDatabase, ceNeutronDatabase_CptrCast
  use neutronXSPackages_class,      only : neutronMicroXSs
  use ceNeutronMaterial_class,      only : ceNeutronMaterial

  ! Material Menu
  use materialMenu_mod,             only : materialItem, nuclideInfo, mm_nMat => nMat, &
                                           mm_getMatPtr => getMatPtr, mm_nameMap => nameMap

  ! ACE CE Nuclear Data Objects
  use aceLibrary_mod,               only : new_neutronAce, aceLib_load => load, aceLib_kill => kill
  use aceCard_class,                only : aceCard
  use aceNeutronNuclide_class,      only : aceNeutronNuclide


  ! CE NEUTRON CACHE
  use ceNeutronCache_mod,           only : cache_nuclideCache => nuclideCache, &
                                           cache_materialCache => materialCache, &
                                           cache_majorantCache => majorantCache, &
                                           cache_zaidCache => zaidCache, &
                                           cache_init => init

  ! Need target velocity function from scattering kernel for TMS
  use scatteringKernels_func,       only : targetVelocity_relE, dopplerCorrectionFactor

  implicit none
  private

  !!
  !! Public Pointer Cast
  !!
  public :: aceNeutronDatabase_TptrCast
  public :: aceNeutronDatabase_CptrCast

  !!
  !! A CE Neutron Database based on ACE file format
  !!
  !! It's possible to use probability tables in the unresolved resonance range if
  !! ures is included in the input file
  !!
  !! Sample input:
  !!   nuclearData {
  !!   handles {
  !!   ce {type aceNeutronDatabase; DBRC (92238 94240); ures <1 or 0>; aceLibrary <nuclear data path> ;} }
  !!
  !! Public Members:
  !!   nuclides  -> array of aceNeutronNuclides with data
  !!   materials -> array of ceNeutronMaterials with data
  !!   Ebounds   -> array with bottom (1) and top (2) energy bound
  !!   activeMat -> array of materials present in the geometry
  !!   nucToZaid -> map to link nuclide index to zaid index
  !!   hasUrr    -> ures probability tables flag, it's false by default
  !!
  !! Interface:
  !!   nuclearData Interface
  !!   ceNeutronDatabase Interface
  !!
  type, public, extends(ceNeutronDatabase) :: aceNeutronDatabase
    type(aceNeutronNuclide),dimension(:),pointer :: nuclides  => null()
    type(ceNeutronMaterial),dimension(:),pointer :: materials => null()
    real(defReal), dimension(2)                  :: Ebounds   = ZERO
    integer(shortInt),dimension(:),allocatable   :: activeMat

    integer(shortInt),dimension(:),allocatable   :: nucToZaid
    logical(defBool)                             :: hasUrr
    logical(defBool)                             :: hasDBRC = .false.
    type(intMap)                                 :: intMapDBRCnucs

  contains
    ! nuclearData Procedures
    procedure :: kill
    procedure :: matNamesMap
    procedure :: getMaterial
    procedure :: getNuclide
    procedure :: getReaction
    procedure :: init
    procedure :: init_urr
    procedure :: init_DBRC
    procedure :: activate

    ! ceNeutronDatabase Procedures
    procedure :: energyBounds
    procedure :: updateTotalMatXS
    procedure :: updateMajorantXS
    procedure :: updateMacroXSs
    procedure :: updateTotalNucXS
    procedure :: updateMicroXSs

    !aceNeutronDatabase Procedres
    procedure :: getScattMicroMajXS
    procedure :: getTempMacroMajXS



  end type aceNeutronDatabase



contains

  !!
  !! Return to uninitialised state
  !!
  elemental subroutine kill(self)
    class(aceNeutronDatabase), intent(inout) :: self

    ! Clean
    if(associated(self % nuclides)) then
      call self % nuclides % kill()
      deallocate(self % nuclides)
    end if

    if(associated(self % materials)) then
      call self % materials % kill()
      deallocate(self % materials)
    end if

    self % EBounds = ZERO

    if(allocated(self % activeMat)) deallocate(self % activeMat)

  end subroutine kill

  !!
  !! Return pointer to material names map
  !!
  !! See nuclearData_inter for  more details
  !!
  function matNamesMap(self) result(map)
    class(aceNeutronDatabase), intent(in) :: self
    type(charMap), pointer                :: map

    map => mm_nameMap

  end function matNamesMap

  !!
  !! Return pointer to material in a database
  !!
  !! See nuclearData_inter for  more details
  !!
  function getMaterial(self, matIdx) result(mat)
    class(aceNeutronDatabase), intent(in) :: self
    integer(shortInt), intent(in)         :: matIdx
    class(materialHandle), pointer        :: mat

    ! Check bounds and return
    if( 1 <= matIdx .and. matIdx <= size(self % materials)) then
      mat => self % materials(matIdx)
    else
      mat => null()
    end if

  end function getMaterial

  !!
  !! Return pointer to nuclide in a database
  !!
  !! See nuclearData_inter for  more details
  !!
  function getNuclide(self, nucIdx) result(nuc)
    class(aceNeutronDatabase), intent(in) :: self
    integer(shortInt), intent(in)         :: nucIdx
    class(nuclideHandle), pointer         :: nuc

    ! Check bounds and return
    if( 1 <= nucIdx .and. nucIdx <= size(self % nuclides)) then
      nuc => self % nuclides(nucIdx)
    else
      nuc => null()
    end if

  end function getNuclide




  !!
  !! Return a pointer to a reaction
  !!
  !! See nuclearData_inter for  more details
  !!
  function getReaction(self, MT, idx) result(reac)
    class(aceNeutronDatabase), intent(in) :: self
    integer(shortInt), intent(in)         :: MT
    integer(shortInt), intent(in)         :: idx
    class(reactionHandle),pointer         :: reac
    integer(shortInt)                     :: idxMT

    ! Catch case of invalid reaction
    !   MT < 0 -> material reaction
    !   MT = 0 -> does not exist
    !   MT = 1 -> N_total has no reaction object
    if ( MT <= 1 ) then
      reac => null()
      return
    end if

    ! Detect invalid indices
    if( idx < 1 .or. idx > size(self % nuclides)) then
      reac => null()
      return
    end if

    ! Get nuclide reaction
    if( MT == N_N_elastic) then
      reac => self % nuclides(idx) % elasticScatter
    else if ( MT == N_fission) then
      reac => self % nuclides(idx) % fission
    else
      ! Find index of MT reaction
      idxMT = self % nuclides(idx) % idxMT % getOrDefault(MT, 0)

      ! See if the MT is present or not
      if(idxMT == 0) then
        reac => null()
      else
        reac => self % nuclides(idx) % MTdata(idxMT) % kinematics
      end if
    end if


  end function getReaction


  !!
  !! Return energy bounds for data in the database
  !!
  !! See ceNeutronDatabase for more details
  !!
  subroutine energyBounds(self, E_min, E_max)
    class(aceNeutronDatabase), intent(in) :: self
    real(defReal), intent(out)            :: E_min
    real(defReal), intent(out)            :: E_max

    E_min = self % Ebounds(1)
    E_max = self % Ebounds(2)

  end subroutine energyBounds

  !!
  !! Make sure that totalXS of material with matIdx is at energy E
  !! in ceNeutronChache
  !!
  !! See ceNeutronDatabase for more details
  !!
  subroutine updateTotalMatXS(self, E, matIdx, rand)
    class(aceNeutronDatabase), intent(in) :: self
    real(defReal), intent(in)             :: E
    integer(shortInt), intent(in)         :: matIdx
    class(RNG), intent(inout)             :: rand
    type(materialItem), pointer           :: matItem
    integer(shortInt)                     :: i, nucIdx
    real(defReal)                         :: dens
    character(100), parameter :: Here = 'updateTotalMatXS (aceNeutronDatabase_class.f90)'

    associate ( mat => cache_materialCache(matIdx))

      matItem => mm_getMatPtr(matIdx)

      ! Set new energy
      mat % E_tot  = E

      ! Clean current total XS
      mat % xss % total = ZERO

      if (matItem % hasTMS) then
        call updateTempMacroMajorantXS(self, E, matIdx)
      else

        ! Construct total macro XS
        do i = 1, size(self % materials(matIdx) % nuclides)
          dens   = self % materials(matIdx) % dens(i)
          nucIdx = self % materials(matIdx) % nuclides(i)

          ! Update if needed
          if(cache_nuclideCache(nucIdx) % E_tot /= E) then
            call self % updateTotalNucXS(E, nucIdx, rand)
          end if

          ! Add microscopic XSs
          mat % xss % total = mat % xss % total + dens * cache_nuclideCache(nucIdx) % xss % total
        end do

      end if
    end associate
  end subroutine updateTotalMatXS

  !!
  !! Make sure that the majorant of ALL Active materials is at energy E
  !! in ceNeutronChache
  !!
  !! This returns the global majorant, which if TMS is being used is the max of
  !! either material totalXS or material TmajXS for TMS flaged materials
  !!
  !! See ceNeutronDatabase for more details
  !!
  subroutine updateMajorantXS(self, E, rand)
    class(aceNeutronDatabase), intent(in) :: self
    real(defReal), intent(in)             :: E
    class(RNG), intent(inout)             :: rand
    type(materialItem), pointer           :: matItem
    integer(shortInt)                     :: i, matIdx
    !print*, "updating global majorant"
    associate (maj => cache_majorantCache(1))
      maj % E = E
      maj % xs = ZERO

      !associate(matMenu => mm_getMatPtr(transMat))

      do i = 1, size(self % activeMat)

        matIdx = self % activeMat(i)

        matItem => mm_getMatPtr(matIdx)

        if( cache_materialCache(matIdx) % E_tot /= E) then
          call self % updateTotalMatXS(E, matIdx, rand)
        end if
        maj % xs = max(maj % xs, cache_materialCache(matIdx) % xss % total)


      end do
    end associate

  end subroutine updateMajorantXS

  !!
  !! Make sure that the macroscopic XSs for the material with matIdx are set
  !! to energy E in ceNeutronCache
  !!
  !! See ceNeutronDatabase for more details
  !!
  subroutine updateMacroXSs(self, E, matIdx, rand)
    class(aceNeutronDatabase), intent(in) :: self
    real(defReal), intent(in)             :: E
    integer(shortInt), intent(in)         :: matIdx
    type(materialItem), pointer           :: matItem
    class(RNG), intent(inout)             :: rand
    integer(shortInt)                     :: i, nucIdx
    real(defReal)                         :: dens, corrFact
    real(defReal)                         :: deltakT, matkT, kT
    real(defReal)                         :: A, E_min, E_max, rel_E
    character(100), parameter :: Here = 'updateMacroXSs (aceNeutronDatabase_class.f90)'
    associate (mat => cache_materialCache(matIdx))
      ! Set new energy
      mat % E_tot  = E
      mat % E_tail = E

      ! Clean current xss
      call mat % xss % clean()

      matItem => mm_getMatPtr(matIdx)
      if(.not.associated(matItem)) then
        call fatalError(Here, "Failed to get mat")
      end if

      if (matItem % hasTMS) then

        matkT = (kBoltzmann * matItem % T) / joulesPerMeV
        ! Construct microscopic XSs
        do i = 1, size(self % materials(matIdx) % nuclides)
          dens   = self % materials(matIdx) % dens(i)
          nucIdx = self % materials(matIdx) % nuclides(i)
          kT = self % nuclides(nucIdx) % getkT()
          A = self % nuclides(nucIdx) % getMass()
          deltakT = matkT - kT

          !call fatal error if material temp is lower then base nuclide temps
          if (deltakT < -1e-8) then
            call fatalError(Here,"Material temperature must be greater than the nuclear data temperature. Try a higher temp.")
          end if

          rel_E = targetVelocity_relE(E, A, deltakT, rand)

          ! Call through system minimum and maximum energies
          call self % energyBounds(E_min, E_max)

          ! avoid sampled relative energy from MB dist extending into energies outside system range
          if (rel_E < E_min) rel_E = E_min
          if (E_max < rel_E) rel_E = E_max

          ! G factor correction for low energies
          corrFact = dopplerCorrectionFactor(E, A, deltakT)

          ! Update if needed
          if(cache_nuclideCache(nucIdx) % E_tail /= E) then
            call self % updateMicroXSs(rel_E, nucIdx, rand)
          end if

          ! Add microscopic XSs
          call mat % xss % add(cache_nuclideCache(nucIdx) % xss, dens, corrFact)
        end do





      else
        ! Construct microscopic XSs
        do i = 1, size(self % materials(matIdx) % nuclides)
          dens   = self % materials(matIdx) % dens(i)
          nucIdx = self % materials(matIdx) % nuclides(i)

          ! Update if needed
          if(cache_nuclideCache(nucIdx) % E_tail /= E) then

            call self % updateMicroXSs(E, nucIdx, rand)
          end if

          ! Add microscopic XSs
          call mat % xss % add(cache_nuclideCache(nucIdx) % xss, dens)
        end do

      end if


    end associate

  end subroutine updateMacroXSs

  !!
  !! Make sure that totalXS of nuclide with nucIdx is at energy E
  !! in ceNeutronChache
  !!
  !! See ceNeutronDatabase for more details
  !!
  subroutine updateTotalNucXS(self, E, nucIdx, rand)
    class(aceNeutronDatabase), intent(in) :: self
    real(defReal), intent(in)             :: E
    integer(shortInt), intent(in)         :: nucIdx
    class(RNG), intent(inout)             :: rand

    associate (nucCache => cache_nuclideCache(nucIdx), &
               nuc      => self % nuclides(nucIdx)     )


      if (nuc % hasProbTab .and. E >= nuc % urrE(1) .and. E <= nuc % urrE(2)) then
        call self % updateMicroXSs(E, nucIdx, rand)
      else
        nucCache % E_tot  = E
        call nuc % search(nucCache % idx, nucCache % f, E)
        nucCache % xss % total = nuc % totalXS(nucCache % idx, nucCache % f)
      end if

    end associate

  end subroutine updateTotalNucXS

  !!
  !! Make sure that the microscopic XSs for the nuclide with nucIdx are set
  !! to energy E in ceNeutronCache
  !!
  !! See ceNeutronDatabase for more details
  !!
  subroutine updateMicroXSs(self, E, nucIdx, rand)
    class(aceNeutronDatabase), intent(in) :: self
    real(defReal), intent(in)             :: E
    integer(shortInt), intent(in)         :: nucIdx
    class(RNG), intent(inout)             :: rand

    associate (nucCache => cache_nuclideCache(nucIdx), &
               nuc      => self % nuclides(nucIdx)     )

      nucCache % E_tail = E

      ! In case the total XS hasn't been retrieved before (during tracking)
      if (nucCache % E_tot /= E) then
        nucCache % E_tot  = E
        call nuc % search(nucCache % idx, nucCache % f, E)
      end if
      ! Overwrites all the micro cross sections in cache
      call nuc % microXSs(nucCache % xss, nucCache % idx, nucCache % f)

      ! Check if probability tables should be read
      if (nuc % hasProbTab .and. E >= nuc % urrE(1) .and. E <= nuc % urrE(2)) then
        associate(zaidCache => cache_zaidCache(self % nucToZaid(nucIdx)))
          if (zaidCache % E /= E) then
          ! Save random number for temperature correlation
            zaidCache % xi = rand % get()
            zaidCache % E = E
          end if
        ! Overwrites all the micro cross sections in cache
        call nuc % getUrrXSs(E, zaidCache % xi, nucCache % xss)
        end associate
      end if

    end associate

  end subroutine updateMicroXSs

  !!
  !! This function is for DBRC and is not used in TMS
  !!
  !! Subroutine to update the scattering temperature majorant in a given nuclide at given temperature
  !! The function finds the upper and lower limits of the energy range from which the TmajXS is found in aceNeutronNuclide.
  !! These xs for these energies are found and all inbetween, the maximum is taken and returned as TmajXS
  !!
  !! Args:
  !!   A [in]         -> Nuclide mass number
  !!   kT [in]        -> Thermal energy of nuclide
  !!   E [in]         -> Energy of neutron incident to target for which temp majorant needs to be found
  !!   TmajXS [out]   -> Temperature majorant cross section
  !!

  function getScattMicroMajXS(self, E, kT, A, nucIdx) result(maj)
    class(aceNeutronDatabase), intent(in) :: self
    real(defReal), intent(in)             :: E
    real(defReal), intent(in)             :: kT
    real(defReal), intent(in)             :: A
    integer(shortInt), intent(in)         :: nucIdx
    real(defReal)                         :: maj
    real(defReal)                         :: E_upper, E_lower, E_min, E_max
    real(defReal)                         :: alpha

    ! Find energy limits to define majorant calculation range
    alpha = 4 / (sqrt( E * A / kT ))
    E_upper = E * (1 + alpha) * (1 + alpha)
    E_lower = E * (1 - alpha) * (1 - alpha)

    ! Find system minimum and maximum energies
    call self % energyBounds(E_min, E_max)

    ! Avoid energy limits being outside system range
    if (E_lower < E_min) E_lower = E_min
    if (E_upper > E_max) E_upper = E_max

    ! Find largest elastic scattering xs in energy range given by E_lower and E_upper
    maj = self % nuclides(nucIdx) % elScatteringMaj(E_lower, E_upper)

  end function getScattMicroMajXS


  !!
  !! Subroutine to update the temperature majorant in a given nuclide at given temperature
  !! The function finds the upper and lower limits of the energy range from which the Tmaj is found.
  !! These xs for these energies are found and all inbetween, the maximum is taken and returned as TmajXS
  !!
  !!Args:
  !!   matIdx [in]    -> Index of material for macroscopic material wise temperature majorant to be found
  !!   E [in]         -> Energy of neutron incident to target for which temp majorant needs to be found
  !!
  subroutine getTempMacroMajXS(self, E, matIdx)
    class(aceNeutronDatabase), intent(in) :: self
    real(defReal), intent(in)             :: E
    integer(shortInt), intent(in)         :: matIdx
    type(materialItem), pointer           :: matItem
    integer(shortInt)                     :: nucIdx, i
    real(defReal)                         :: E_upper, E_lower, E_min, E_max
    real(defReal)                         :: alpha, dens, corrFact
    real(defReal)                         :: deltakT, matkT, kT
    real(defReal)                         :: A
    character(100), parameter :: Here = 'getTempMacroMajXS (aceNeutronDatabase_class.f90)'


    matItem => mm_getMatPtr(matIdx)
    associate(mat     => cache_materialCache(matIdx))

    ! Clean exiting XSs
    mat % xss % total = ZERO

    ! add majorant energy to cache
    mat % E_tot = E

    !material temperature import
    matkT = (kBoltzmann * matItem % T) / joulesPerMeV
    ! loop through all nuclides in material and find sum of majorants
    do i = 1, size(self % materials(matIdx) % nuclides)

      ! bring though nuclide data
      nucIdx = self % materials(matIdx) % nuclides(i)
      dens = self % materials(matIdx) % dens(i)
      kT = self % nuclides(nucIdx) % getkT()
      A = self % nuclides(nucIdx) % getMass()
      deltakT = matkT - kT

      ! clean existing Xss
      cache_nuclideCache(nucIdx) % TmajXS = ZERO

      !call fatal error if material temp is lower then base nuclide temps
      if (deltakT < -1e-8) then
        call fatalError(Here,"Material temperature must be greater than the nuclear data temperature. Try a higher temp.")
      end if

      ! Truncation width of MB dist. Change the first number to vary the width multiple.
      alpha = 3 / (sqrt( E * A / kT ))

      ! Upper and lower energy limits within the highest cross section should be found
      E_upper = E * (1 + alpha) * (1 + alpha)
      E_lower = E * (1 - alpha) * (1 - alpha)

      ! Call through system minimum and maximum energies
      call self % energyBounds(E_min, E_max)

      ! Avoid MB dist extending into energies outside system range
      if (E_lower < E_min) E_lower = E_min
      if (E_max < E_lower) E_upper = E_max

      ! G factor correction for low energies
      corrFact = dopplerCorrectionFactor(E, A, deltakT)

      ! use function in nuclide to find largest total xs in range of E_upper and E_lower and add to subtotal
      cache_nuclideCache(nucIdx) % TmajXS = self % nuclides(nucIdx) % maxXSt(E_lower, E_upper)  * corrFact
      
      ! sum nuclide majorants to find mat majorant
      mat % xss % total = mat % xss % total  + cache_nuclideCache(nucIdx) % TmajXS * dens

    end do

  end associate

end subroutine getTempMacroMajXS







  !!
  !! Initialise Database from dictionary and pointer to self
  !!
  !! See nuclearDatabase documentation for details
  !!
  subroutine init(self, dict, ptr, silent)
    class(aceNeutronDatabase), target, intent(inout) :: self
    class(dictionary), intent(in)                    :: dict
    class(nuclearDatabase), pointer, intent(in)      :: ptr
    logical(defBool), optional, intent(in)           :: silent
    logical(defBool)                                 :: loud
    type(materialItem), pointer                      :: mat
    class(ceNeutronDatabase), pointer                :: ptr_ceDatabase
    type(charMap)                                    :: nucSet
    type(aceCard)                                    :: ACE
    character(pathLen)                               :: aceLibPath
    integer(shortInt)                                :: i, j, envFlag, nucIdx
    integer(shortInt)                                :: maxNuc
    logical(defBool)                                 :: isFissileMat
    integer(shortInt),dimension(:),allocatable       :: nucIdxs, DBRCidxs
    character(nameLen),dimension(:),allocatable      :: DBRC_nucs
    integer(shortInt), parameter :: IN_SET = 1, NOT_PRESENT = 0
    character(100), parameter :: Here = 'init (aceNeutronDatabase_class.f90)'

    ! Set build console output flag
    if(present(silent)) then
      loud = .not.silent
    else
      loud = .true.
    end if

    ! Verify pointer
    if (.not.associated(ptr, self)) then
      call fatalError(Here,"Pointer needs to be associated with the self")
    end if

    ! Cast pointer to ceNeutronDatabase
    ptr_ceDatabase => ceNeutronDatabase_CptrCast(ptr)
    if(.not.associated(ptr_ceDatabase)) call fatalError(Here,"Should not happen. WTF?!")

    ! Create list of all nuclides. Loop over materials
    ! Find maximum number of nuclides: maxNuc
    maxNuc = 0
    do i = 1, mm_nMat()
      mat => mm_getMatPtr(i)
      maxNuc = max(maxNuc, size(mat % nuclides))

      ! Add all nuclides in material to the map
      do j = 1, size(mat % nuclides)
        call nucSet % add(mat % nuclides(j) % toChar(), IN_SET)

      end do
    end do

    ! Get path to ACE library
    call dict % get(aceLibPath,'aceLibrary')

    ! Check if probability tables are on in the input file
    call dict % getOrDefault(self % hasUrr, 'ures', .false.)

    if(aceLibPath == '$SCONE_ACE') then
      ! Get Path from enviromental variable
      call get_environment_variable("SCONE_ACE", aceLibPath, status = envFlag)

      ! Process potential errors
      if(envFlag == -1) then
        call fatalError(Here,'$SCONE_ACE EnVar must have length smaller then: '//numToChar(pathLen))

      else if(envFlag == 1) then
        call fatalError(Here,"EnVar $SCONE_ACE does not exist! Need to point to ACE Library")

      else if(envFlag == 2) then
        call fatalError(Here,"Compiler does not support EnVariables. &
                              &Replace $SCONE_ACE with path in input file!")
      else if(envFlag /= 0) then
        call fatalError(Here,"Impossible value of envFlag:"//numToChar(envFlag))

      end if
    end if

    ! Load library
    call aceLib_load(aceLibPath)


    ! Check if DBRC is listed in the input file
    if (dict % isPresent('DBRC')) then

      ! Set flag to true if DBRC nucs are in input file
      self % hasDBRC = .true.

      ! Call through list of DBRC nucs
      call dict % get(DBRCidxs, 'DBRC')
      allocate(DBRC_nucs(size(DBRCidxs)))

      ! Add all DBRC nucs to nucSet
      do i = 1, size(DBRCidxs)
        DBRC_nucs(i) = numToChar(DBRCidxs(i))
        DBRC_nucs(i) = trim(DBRC_nucs(i))//'.00'
        call nucSet % add(DBRC_nucs(i), IN_SET)
      end do

    end if


    ! Build nuclide definitions
    allocate(self % nuclides(nucSet % length()))
    i = nucSet % begin()
    nucIdx = 1
    do while (i /= nucSet % end())
      if(loud) then
        print '(A)', "Building: "// trim(nucSet % atKey(i))// " with index: " //numToChar(nucIdx)
      end if

      call new_neutronACE(ACE, nucSet % atKey(i))
      call self % nuclides(nucIdx) % init(ACE, nucIdx, ptr_ceDatabase)

      ! Initialise probability tables
      if (self % hasUrr) call self % nuclides(nucIdx) % init_urr(ACE)

      ! Store nucIdx in the dictionary
      call nucSet % atSet(nucIdx, i)
      nucIdx = nucIdx + 1
      i = nucSet % next(i)
    end do

    ! Build Material definitions
    allocate(self % materials(mm_nMat()))
    allocate(nucIdxs(maxNuc))
    do i = 1, mm_nMat()
      mat => mm_getMatPtr(i)

      ! Load nuclide indices on storage space
      isFissileMat = .false.
      do j = 1, size(mat % nuclides)
        nucIdxs(j) = nucSet % get( mat % nuclides(j) % toChar())
        isFissileMat = isFissileMat .or. self % nuclides(nucIdxs(j)) % isFissile()
      end do

      ! Load data into material
      call self % materials(i) % set( matIdx = i, &
                                      database = ptr_ceDatabase, &
                                      fissile = isFissileMat )
      call self % materials(i) % setComposition( mat % dens, nucIdxs(1:size(mat % nuclides)))
    end do

    ! Calculate energy bounds
    self % Ebounds(1) = self % nuclides(1) % eGrid(1)
    j = size(self % nuclides(1) % eGrid)
    self % Ebounds(2) = self % nuclides(1) % eGrid(j)

    do i = 2, size(self % nuclides)
      self % Ebounds(1) = max(self % Ebounds(1), self % nuclides(i) % eGrid(1))
      j = size(self % nuclides(i) % eGrid)
      self % Ebounds(2) = min(self % Ebounds(2), self % nuclides(i) % eGrid(j))
    end do

    if (self % hasUrr) then
       call self % init_urr()
    end if

    if (self % hasDBRC) then
      call self % init_DBRC(DBRC_nucs, nucSet, self % intMapDBRCnucs)
    end if

    !! Clean up
    call aceLib_kill()

  end subroutine init



  !!
  !!  Checks through all nuclides, creates map with nuclides present and corresponding 0K nuclide
  !!
  subroutine init_DBRC(self, nucDBRC, nucSet, map)
    class(aceNeutronDatabase), intent(inout)     :: self
    character(nameLen), dimension(:), intent(in) :: nucDBRC
    type(charMap), intent(in)                    :: nucSet
    type(intMap), intent(out)                    :: map
    integer(shortInt)                            :: i, j, idx0K, last
    character(nameLen)                           :: nuc0K, nucTemp

    idx0K = 1

    ! Loop through DBRC nuclides
    do i = 1, size(nucDBRC)

      ! Get ZAID with 0K temperature code
      nuc0K = trim(nucDBRC(i))//'.00'

      ! Find the nucIdxs of the 0K DBRC nuclides
      idx0K = nucSet % get(nuc0K)

      ! Loop through nucSet to find the nucIdxs of the DBRC nuclides with
      ! temperature different from 0K
      j = nucSet % begin()
      do while (j /= nucSet % end())

        ! Get ZAIDs in the nuclide set without temperature code
        nucTemp = nucSet % atKey(j)
        ! Remove temperature code (.TT)
        last = len_trim(nucTemp)
        nucTemp = nucTemp(1:last-3)

        ! If the ZAID of the DBRC nuclide matches one in nucSet, save them in the map
        if (nucTemp == nucDBRC(i)) then
          call map % add(nucSet % atVal(j), idx0K)
          ! Set nuclide DBRC flag on
          call self % nuclides(nucSet % atVal(j)) % set(DBRC = .true.)
        end if

        ! Increment index
        j = nucSet % next(j)

      end do

    end do

  end subroutine init_DBRC

  !!
  !!  Create list of nuclides with same ZAID, but possibly different temperatures
  !!
  !!  NOTE: compares the first 5 letters of the ZAID.TT. It would be wrong with isotopes
  !!        with Z > 99
  !!
  subroutine init_urr(self)
    class(aceNeutronDatabase), intent(inout) :: self
    integer(shortInt)                        :: i, j
    character(nameLen)                       :: zaid
    type(charMap)                            :: map
    integer(shortInt), parameter :: BEGIN=1, NOT_PRESENT = -12

    ! Allocate array to map ZAIDs
    allocate(self % nucToZaid(size(self % nuclides)))

    ! Initialise ZAID map
    write(zaid,'(A5)') adjustl(self % nuclides(1) % ZAID)

    call map % add(zaid, BEGIN)
    self % nucToZaid(1) = 1

    j = 1
    ! Loop over all nuclides
    do i = 2,size(self % nuclides)
      ! Get the ZAID without temperature -> only compares the first 5 letters of the ZAID.TT string
      write(zaid,'(A5)') adjustl(self % nuclides(i) % ZAID)
      ! Create ZAID list and mapping
      if (map % getOrDefault(zaid, NOT_PRESENT) == NOT_PRESENT) then
        j = j+1
        call map % add(zaid,j)
        self % nucToZaid(i) = j
      else
        self % nucToZaid(i) = map % get(zaid)
      end if
    end do

  end subroutine init_urr

  !!
  !! Activate this nuclearDatabase
  !!
  !! See nuclearDatabase documentation for details
  !!
  subroutine activate(self, activeMat)



    class(aceNeutronDatabase), intent(inout)    :: self
    integer(shortInt), dimension(:), intent(in) :: activeMat

    ! Load active materials
    if(allocated(self % activeMat)) deallocate(self % activeMat)
    self % activeMat = activeMat

    ! Configure Cache
    if (self % hasUrr) then
      call cache_init(size( self % materials), size(self % nuclides), 1, maxval(self % nucToZaid))
    else
      call cache_init(size( self % materials), size(self % nuclides))
    end if

  end subroutine activate

  !!
  !! Cast nuclearDatabase pointer to aceNeutronDatabase type pointer
  !!
  !! Args:
  !!   source [in]    -> source pointer of class nuclearDatabase
  !!
  !! Result:
  !!   Null if source is not of aceNeutronDatabase type
  !!   Target points to source if source is aceNeutronDatabase type
  !!
  pure function aceNeutronDatabase_TptrCast(source) result(ptr)
    class(nuclearDatabase), pointer, intent(in) :: source
    type(aceNeutronDatabase), pointer           :: ptr

    select type(source)
      type is(aceNeutronDatabase)
        ptr => source

      class default
        ptr => null()
    end select

  end function aceNeutronDatabase_TptrCast

  !!
  !! Cast nuclearDatabase pointer to aceNeutronDatabase class pointer
  !!
  !! Args:
  !!   source [in]    -> source pointer of class nuclearDatabase
  !!
  !! Result:
  !!   Null if source is not of aceNeutronDatabase class
  !!   Target points to source if source is aceNeutronDatabase class
  !!
  pure function aceNeutronDatabase_CptrCast(source) result(ptr)
    class(nuclearDatabase), pointer, intent(in) :: source
    class(aceNeutronDatabase), pointer          :: ptr

    select type(source)
      class is(aceNeutronDatabase)
        ptr => source

      class default
        ptr => null()
    end select

  end function aceNeutronDatabase_CptrCast



end module aceNeutronDatabase_class
=======
module aceNeutronDatabase_class

  use numPrecision
  use endfConstants
  use universalVariables
  use genericProcedures, only : fatalError, numToChar
  use dictionary_class,  only : dictionary
  use RNG_class,         only : RNG
  use charMap_class,     only : charMap
  use intMap_class,      only : intMap

  ! Nuclear Data Interfaces
  use nuclearDatabase_inter,        only : nuclearDatabase
  use materialHandle_inter,         only : materialHandle
  use nuclideHandle_inter,          only : nuclideHandle
  use reactionHandle_inter,         only : reactionHandle
  use ceNeutronDatabase_inter,      only : ceNeutronDatabase, ceNeutronDatabase_CptrCast
  use neutronXSPackages_class,      only : neutronMicroXSs
  use ceNeutronMaterial_class,      only : ceNeutronMaterial

  ! Material Menu
  use materialMenu_mod,             only : materialItem, nuclideInfo, mm_nMat => nMat, &
                                           mm_getMatPtr => getMatPtr, mm_nameMap => nameMap

  ! ACE CE Nuclear Data Objects
  use aceLibrary_mod,               only : new_neutronAce, new_moderACE, aceLib_load => load, aceLib_kill => kill
  use aceCard_class,                only : aceCard
  use aceSabCard_class,             only : aceSabCard
  use aceNeutronNuclide_class,      only : aceNeutronNuclide


  ! CE NEUTRON CACHE
  use ceNeutronCache_mod,           only : cache_nuclideCache => nuclideCache, &
                                           cache_materialCache => materialCache, &
                                           cache_majorantCache => majorantCache, &
                                           cache_zaidCache => zaidCache, &
                                           cache_init => init

  implicit none
  private

  !!
  !! Public Pointer Cast
  !!
  public :: aceNeutronDatabase_TptrCast
  public :: aceNeutronDatabase_CptrCast

  !!
  !! A CE Neutron Database based on ACE file format
  !!
  !! It's possible to use probability tables in the unresolved resonance range if
  !! ures is included in the input file
  !!
  !! Sample input:
  !!   nuclearData {
  !!   handles {
  !!   ce {type aceNeutronDatabase; DBRC (92238 94242); ures <1 or 0>; aceLibrary <nuclear data path> ;} }
  !!
  !! Public Members:
  !!   nuclides   -> array of aceNeutronNuclides with data
  !!   materials  -> array of ceNeutronMaterials with data
  !!   Ebounds    -> array with bottom (1) and top (2) energy bound
  !!   activeMat  -> array of materials present in the geometry
  !!   nucToZaid  -> map to link nuclide index to zaid index
  !!   hasUrr     -> ures probability tables flag, it's false by default
  !!   hasDBRC    -> DBRC flag, it's false by default
  !!
  !! Interface:
  !!   nuclearData Interface
  !!   ceNeutronDatabase Interface
  !!
  type, public, extends(ceNeutronDatabase) :: aceNeutronDatabase
    type(aceNeutronNuclide),dimension(:),pointer :: nuclides  => null()
    type(ceNeutronMaterial),dimension(:),pointer :: materials => null()
    real(defReal), dimension(2)                  :: Ebounds   = ZERO
    integer(shortInt),dimension(:),allocatable   :: activeMat

    ! Probability tables data
    integer(shortInt),dimension(:),allocatable   :: nucToZaid
    logical(defBool)                             :: hasUrr = .false.
    logical(defBool)                             :: hasDBRC = .false.

  contains
    ! nuclearData Procedures
    procedure :: kill
    procedure :: matNamesMap
    procedure :: getMaterial
    procedure :: getNuclide
    procedure :: getReaction
    procedure :: init
    procedure :: init_urr
    procedure :: init_DBRC
    procedure :: activate

    ! ceNeutronDatabase Procedures
    procedure :: energyBounds
    procedure :: updateTotalMatXS
    procedure :: updateMajorantXS
    procedure :: updateMacroXSs
    procedure :: updateTotalNucXS
    procedure :: updateMicroXSs
    procedure :: getScattMicroMajXS

  end type aceNeutronDatabase



contains

  !!
  !! Return to uninitialised state
  !!
  elemental subroutine kill(self)
    class(aceNeutronDatabase), intent(inout) :: self

    ! Clean
    if(associated(self % nuclides)) then
      call self % nuclides % kill()
      deallocate(self % nuclides)
    end if

    if(associated(self % materials)) then
      call self % materials % kill()
      deallocate(self % materials)
    end if

    self % EBounds = ZERO

    if(allocated(self % activeMat)) deallocate(self % activeMat)

  end subroutine kill

  !!
  !! Return pointer to material names map
  !!
  !! See nuclearData_inter for  more details
  !!
  function matNamesMap(self) result(map)
    class(aceNeutronDatabase), intent(in) :: self
    type(charMap), pointer                :: map

    map => mm_nameMap

  end function matNamesMap

  !!
  !! Return pointer to material in a database
  !!
  !! See nuclearData_inter for  more details
  !!
  function getMaterial(self, matIdx) result(mat)
    class(aceNeutronDatabase), intent(in) :: self
    integer(shortInt), intent(in)         :: matIdx
    class(materialHandle), pointer        :: mat

    ! Check bounds and return
    if( 1 <= matIdx .and. matIdx <= size(self % materials)) then
      mat => self % materials(matIdx)
    else
      mat => null()
    end if

  end function getMaterial

  !!
  !! Return pointer to nuclide in a database
  !!
  !! See nuclearData_inter for  more details
  !!
  function getNuclide(self, nucIdx) result(nuc)
    class(aceNeutronDatabase), intent(in) :: self
    integer(shortInt), intent(in)         :: nucIdx
    class(nuclideHandle), pointer         :: nuc

    ! Check bounds and return
    if( 1 <= nucIdx .and. nucIdx <= size(self % nuclides)) then
      nuc => self % nuclides(nucIdx)
    else
      nuc => null()
    end if

  end function getNuclide

  !!
  !! Return a pointer to a reaction
  !!
  !! See nuclearData_inter for  more details
  !!
  function getReaction(self, MT, idx) result(reac)
    class(aceNeutronDatabase), intent(in) :: self
    integer(shortInt), intent(in)         :: MT
    integer(shortInt), intent(in)         :: idx
    class(reactionHandle), pointer        :: reac
    integer(shortInt)                     :: idxMT

    ! Catch case of invalid reaction
    !   MT < 0 -> material reaction
    !   MT = 0 -> does not exist
    !   MT = 1 -> N_total has no reaction object
    if ( MT <= 1 ) then
      reac => null()
      return
    end if

    ! Detect invalid indices
    if( idx < 1 .or. idx > size(self % nuclides)) then
      reac => null()
      return
    end if

    ! Get nuclide reaction
    if( MT == N_N_elastic) then
      if (cache_nuclideCache(idx) % needsSabEl) then
        reac => self % nuclides(idx) % thData % elasticOut
      else
        reac => self % nuclides(idx) % elasticScatter
      end if
    else if ( MT == N_fission) then
      reac => self % nuclides(idx) % fission
    else if (MT == N_N_ThermINEL) then
      reac => self % nuclides(idx) % thData % inelasticOut
    else
      ! Find index of MT reaction
      idxMT = self % nuclides(idx) % idxMT % getOrDefault(MT, 0)
      ! See if the MT is present or not
      if(idxMT == 0) then
        reac => null()
      else
        reac => self % nuclides(idx) % MTdata(idxMT) % kinematics
      end if
    end if

  end function getReaction

  !!
  !! Returns the elastic scattering majorant cross section for a nuclide
  !!
  !! See ceNeutronDatabase for more details
  !!
  function getScattMicroMajXS(self, E, kT, A, nucIdx) result(maj)
    class(aceNeutronDatabase), intent(in) :: self
    real(defReal), intent(in)             :: E
    real(defReal), intent(in)             :: kT
    real(defReal), intent(in)             :: A
    integer(shortInt), intent(in)         :: nucIdx
    real(defReal)                         :: maj
    real(defReal)                         :: E_upper, E_lower, E_min, E_max
    real(defReal)                         :: alpha

    ! Find energy limits to define majorant calculation range
    alpha = 4 / (sqrt( E * A / kT ))
    E_upper = E * (1 + alpha) * (1 + alpha)
    E_lower = E * (1 - alpha) * (1 - alpha)

    ! Find system minimum and maximum energies
    call self % energyBounds(E_min, E_max)

    ! Avoid energy limits being outside system range
    if (E_lower < E_min) E_lower = E_min
    if (E_upper > E_max) E_upper = E_max

    ! Find largest elastic scattering xs in energy range given by E_lower and E_upper
    maj = self % nuclides(nucIdx) % elScatteringMaj(E_lower, E_upper)

  end function getScattMicroMajXS

  !!
  !! Return energy bounds for data in the database
  !!
  !! See ceNeutronDatabase for more details
  !!
  subroutine energyBounds(self, E_min, E_max)
    class(aceNeutronDatabase), intent(in) :: self
    real(defReal), intent(out)            :: E_min
    real(defReal), intent(out)            :: E_max

    E_min = self % Ebounds(1)
    E_max = self % Ebounds(2)

  end subroutine energyBounds

  !!
  !! Make sure that totalXS of material with matIdx is at energy E
  !! in ceNeutronChache
  !!
  !! See ceNeutronDatabase for more details
  !!
  subroutine updateTotalMatXS(self, E, matIdx, rand)
    class(aceNeutronDatabase), intent(in) :: self
    real(defReal), intent(in)             :: E
    integer(shortInt), intent(in)         :: matIdx
    class(RNG), intent(inout)             :: rand
    integer(shortInt)                     :: i, nucIdx
    real(defReal)                         :: dens

    associate (mat => cache_materialCache(matIdx))
      ! Set new energy
      mat % E_tot  = E

      ! Clean current total XS
      mat % xss % total = ZERO

      ! Construct total macro XS
      do i = 1, size(self % materials(matIdx) % nuclides)
        dens   = self % materials(matIdx) % dens(i)
        nucIdx = self % materials(matIdx) % nuclides(i)

        ! Update if needed
        if(cache_nuclideCache(nucIdx) % E_tot /= E) then
          call self % updateTotalNucXS(E, nucIdx, rand)
        end if

        ! Add microscopic XSs
        mat % xss % total = mat % xss % total + dens * cache_nuclideCache(nucIdx) % xss % total
      end do

    end associate

  end subroutine updateTotalMatXS

  !!
  !! Make sure that the majorant of ALL Active materials is at energy E
  !! in ceNeutronChache
  !!
  !! See ceNeutronDatabase for more details
  !!
  subroutine updateMajorantXS(self, E, rand)
    class(aceNeutronDatabase), intent(in) :: self
    real(defReal), intent(in)             :: E
    class(RNG), intent(inout)             :: rand
    integer(shortInt)                     :: i, matIdx

    associate (maj => cache_majorantCache(1) )
      maj % E  = E
      maj % xs = ZERO

      do i = 1, size(self % activeMat)
        matIdx = self % activeMat(i)

        ! Update if needed
        if( cache_materialCache(matIdx) % E_tot /= E) then
          call self % updateTotalMatXS(E, matIdx, rand)
        end if

        maj % xs = max(maj % xs, cache_materialCache(matIdx) % xss % total)
      end do
    end associate

  end subroutine updateMajorantXS

  !!
  !! Make sure that the macroscopic XSs for the material with matIdx are set
  !! to energy E in ceNeutronCache
  !!
  !! See ceNeutronDatabase for more details
  !!
  subroutine updateMacroXSs(self, E, matIdx, rand)
    class(aceNeutronDatabase), intent(in) :: self
    real(defReal), intent(in)             :: E
    integer(shortInt), intent(in)         :: matIdx
    class(RNG), intent(inout)             :: rand
    integer(shortInt)                     :: i, nucIdx
    real(defReal)                         :: dens

    associate (mat => cache_materialCache(matIdx))
      ! Set new energy
      mat % E_tot  = E
      mat % E_tail = E

      ! Clean current xss
      call mat % xss % clean()

      ! Construct microscopic XSs
      do i = 1, size(self % materials(matIdx) % nuclides)
        dens   = self % materials(matIdx) % dens(i)
        nucIdx = self % materials(matIdx) % nuclides(i)

        ! Update if needed
        if (cache_nuclideCache(nucIdx) % E_tail /= E .or. cache_nuclideCache(nucIdx) % E_tot /= E) then
          call self % updateMicroXSs(E, nucIdx, rand)
        end if

        ! Add microscopic XSs
        call mat % xss % add(cache_nuclideCache(nucIdx) % xss, dens)
      end do

    end associate

  end subroutine updateMacroXSs

  !!
  !! Make sure that totalXS of nuclide with nucIdx is at energy E
  !! in ceNeutronChache
  !!
  !! See ceNeutronDatabase for more details
  !!
  subroutine updateTotalNucXS(self, E, nucIdx, rand)
    class(aceNeutronDatabase), intent(in) :: self
    real(defReal), intent(in)             :: E
    integer(shortInt), intent(in)         :: nucIdx
    class(RNG), intent(inout)             :: rand
    logical(defBool)                      :: needsSab

    associate (nucCache => cache_nuclideCache(nucIdx), &
               nuc      => self % nuclides(nucIdx)     )

      ! Check if the nuclide needs ures probability tables at this energy
      nucCache % needsUrr = (nuc % hasProbTab .and. E >= nuc % urrE(1) .and. E <= nuc % urrE(2))
      ! Check if the nuclide needs S(a,b) at this energy
      nucCache % needsSabEl = (nuc % hasThData .and. E >= nuc % SabEl(1) .and. E < nuc % SabEl(2))
      nucCache % needsSabInel = (nuc % hasThData .and. E >= nuc % SabInel(1) .and. E < nuc % SabInel(2))
      needsSab = (nucCache % needsSabEl .or. nucCache % needsSabInel)

      if (nucCache % needsUrr .or. needsSab) then
        call self % updateMicroXSs(E, nucIdx, rand)
      else
        nucCache % E_tot  = E
        call nuc % search(nucCache % idx, nucCache % f, E)
        nucCache % xss % total = nuc % totalXS(nucCache % idx, nucCache % f)
      end if

    end associate

  end subroutine updateTotalNucXS

  !!
  !! Make sure that the microscopic XSs for the nuclide with nucIdx are set
  !! to energy E in ceNeutronCache
  !!
  !! See ceNeutronDatabase for more details
  !!
  subroutine updateMicroXSs(self, E, nucIdx, rand)
    class(aceNeutronDatabase), intent(in) :: self
    real(defReal), intent(in)             :: E
    integer(shortInt), intent(in)         :: nucIdx
    class(RNG), intent(inout)             :: rand

    associate (nucCache => cache_nuclideCache(nucIdx), &
               nuc      => self % nuclides(nucIdx)     )

      nucCache % E_tail = E

      ! In case the total XS hasn't been retrieved before (during tracking)
      if (nucCache % E_tot /= E) then
        nucCache % E_tot  = E
        call nuc % search(nucCache % idx, nucCache % f, E)
      end if

      ! Overwrites all the micro cross sections in cache
      ! Check if probability tables should be read
      if (nucCache % needsUrr) then
        associate(zaidCache => cache_zaidCache(self % nucToZaid(nucIdx)))
          if (zaidCache % E /= E) then
            ! Save random number for temperature correlation
            zaidCache % xi = rand % get()
            zaidCache % E = E
          end if
          call nuc % getUrrXSs(nucCache % xss, nucCache % idx, nucCache % f, E, zaidCache % xi)
        end associate
      elseif (nucCache % needsSabEl .or. nucCache % needsSabInel) then
        call nuc % getThXSs(nucCache % xss, nucCache % idx, nucCache % f, E)
      else
        call nuc % microXSs(nucCache % xss, nucCache % idx, nucCache % f)
      end if

    end associate

  end subroutine updateMicroXSs

  !!
  !! Initialise Database from dictionary and pointer to self
  !!
  !! See nuclearDatabase documentation for details
  !!
  subroutine init(self, dict, ptr, silent )
    class(aceNeutronDatabase), target, intent(inout) :: self
    class(dictionary), intent(in)                    :: dict
    class(nuclearDatabase), pointer, intent(in)      :: ptr
    logical(defBool), optional, intent(in)           :: silent
    logical(defBool)                                 :: loud
    type(materialItem), pointer                      :: mat
    class(ceNeutronDatabase), pointer                :: ptr_ceDatabase
    type(charMap)                                    :: nucSet
    type(aceCard)                                    :: ACE
    type(aceSabCard)                                 :: ACE_Sab
    character(pathLen)                               :: aceLibPath
    character(nameLen)                               :: name, name_file, nucDBRC_temp
    character(:), allocatable                        :: zaid, file
    integer(shortInt)                                :: i, j, envFlag, nucIdx, idx
    integer(shortInt)                                :: maxNuc
    logical(defBool)                                 :: isFissileMat
    integer(shortInt),dimension(:),allocatable       :: nucIdxs, zaidDBRC
    character(nameLen),dimension(:),allocatable      :: nucDBRC
    integer(shortInt), parameter :: IN_SET = 1, NOT_PRESENT = 0
    character(100), parameter :: Here = 'init (aceNeutronDatabase_class.f90)'

    ! Set build console output flag
    if(present(silent)) then
      loud = .not.silent
    else
      loud = .true.
    end if

    ! Verify pointer
    if (.not.associated(ptr, self)) then
      call fatalError(Here,"Pointer needs to be associated with the self")
    end if

    ! Cast pointer to ceNeutronDatabase
    ptr_ceDatabase => ceNeutronDatabase_CptrCast(ptr)
    if(.not.associated(ptr_ceDatabase)) call fatalError(Here,"Should not happen. WTF?!")

    ! Create list of all nuclides. Loop over materials
    ! Find maximum number of nuclides: maxNuc
    do i = 1, mm_nMat()
      mat => mm_getMatPtr(i)
      maxNuc = max(maxNuc, size(mat % nuclides))

      ! Add all nuclides in material to the map
      do j = 1, size(mat % nuclides)
        name = trim(mat % nuclides(j) % toChar())
        if (mat % nuclides(j) % hasSab) then
          zaid = trim(mat % nuclides(j) % toChar())
          file = trim(mat % nuclides(j) % file_Sab)
          name = zaid // '+' // file
          deallocate(zaid, file)
        end if
        call nucSet % add(name, IN_SET)
      end do
    end do

    ! Get path to ACE library
    call dict % get(aceLibPath,'aceLibrary')

    ! Check if probability tables are on in the input file
    call dict % getOrDefault(self % hasUrr, 'ures', .false.)

    if(aceLibPath == '$SCONE_ACE') then
      ! Get Path from enviromental variable
      call get_environment_variable("SCONE_ACE", aceLibPath, status = envFlag)

      ! Process potential errors
      if(envFlag == -1) then
        call fatalError(Here,'$SCONE_ACE EnVar must have length smaller then: '//numToChar(pathLen))

      else if(envFlag == 1) then
        call fatalError(Here,"EnVar $SCONE_ACE does not exist! Need to point to ACE Library")

      else if(envFlag == 2) then
        call fatalError(Here,"Compiler does not support EnVariables. &
                              &Replace $SCONE_ACE with path in input file!")
      else if(envFlag /= 0) then
        call fatalError(Here,"Impossible value of envFlag:"//numToChar(envFlag))

      end if
    end if

    ! Load library
    call aceLib_load(aceLibPath)

    ! Check if DBRC is listed in the input file
    if (dict % isPresent('DBRC')) then

      ! Set flag to true if DBRC nucs are in input file
      self % hasDBRC = .true.

      ! Call through list of DBRC nuclides
      call dict % get(zaidDBRC, 'DBRC')
      allocate(nucDBRC(size(zaidDBRC)))

      ! Add all DBRC nuclides to nucSet for initialisation
      do i = 1, size(zaidDBRC)
        nucDBRC(i)  = numToChar(zaidDBRC(i))
        nucDBRC_temp = trim(nucDBRC(i))//'.00'
        call nucSet % add(nucDBRC_temp, IN_SET)
      end do

    end if

    ! Build nuclide definitions
    allocate(self % nuclides(nucSet % length()))
    i = nucSet % begin()
    nucIdx = 1
    do while (i /= nucSet % end())

      idx = index(nucSet % atKey(i),'+')
      if (idx /= 0) then
        name = trim(nucSet % atKey(i))
        name_file = trim(name(idx+1:nameLen))
        name = name(1:idx-1)
      else
        name = nucSet % atKey(i)
      end if

      if(loud) then
        print '(A)', "Building: "// trim(name)// " with index: " //numToChar(nucIdx)
        if (idx /= 0) print '(A)', "including S(alpha,beta) tables with file: " //trim(name_file)
      end if

      call new_neutronACE(ACE, name)
      call self % nuclides(nucIdx) % init(ACE, nucIdx, ptr_ceDatabase)

      ! Initialise S(alpha,beta) tables
      if (idx /= 0 ) then
        call new_moderACE(ACE_Sab, name_file)
        call self % nuclides(nucIdx) % init_Sab(ACE_Sab)
      end if

      ! Initialise probability tables
      if (self % hasUrr) call self % nuclides(nucIdx) % init_urr(ACE)

      ! Store nucIdx in the dictionary
      call nucSet % atSet(nucIdx, i)
      nucIdx = nucIdx + 1
      i = nucSet % next(i)
    end do

    ! Build Material definitions
    allocate(self % materials(mm_nMat()))
    allocate(nucIdxs(maxNuc))
    do i = 1, mm_nMat()
      mat => mm_getMatPtr(i)

      ! Load nuclide indices on storage space
      isFissileMat = .false.
      do j = 1, size(mat % nuclides)
        name = trim(mat % nuclides(j) % toChar())
        if (mat % nuclides(j) % hasSab) then
          zaid = trim(mat % nuclides(j) % toChar())
          file = trim(mat % nuclides(j) % file_Sab)
          name = zaid // '+' // file
          deallocate(zaid, file)
        end if
        nucIdxs(j) = nucSet % get(name)
        isFissileMat = isFissileMat .or. self % nuclides(nucIdxs(j)) % isFissile()
      end do

      ! Load data into material
      call self % materials(i) % set( matIdx = i, &
                                      database = ptr_ceDatabase, &
                                      fissile = isFissileMat )
      call self % materials(i) % setComposition( mat % dens, nucIdxs(1:size(mat % nuclides)))
    end do

    ! Calculate energy bounds
    self % Ebounds(1) = self % nuclides(1) % eGrid(1)
    j = size(self % nuclides(1) % eGrid)
    self % Ebounds(2) = self % nuclides(1) % eGrid(j)

    do i = 2, size(self % nuclides)
      self % Ebounds(1) = max(self % Ebounds(1), self % nuclides(i) % eGrid(1))
      j = size(self % nuclides(i) % eGrid)
      self % Ebounds(2) = min(self % Ebounds(2), self % nuclides(i) % eGrid(j))
    end do

    ! If on, initialise probability tables for ures
    if (self % hasUrr) then
       call self % init_urr()
    end if

    ! If on, initialise DBRC
    if (self % hasDBRC) then
      call self % init_DBRC(nucDBRC, nucSet, self % mapDBRCnuc)
    end if

    !! Clean up
    call aceLib_kill()

  end subroutine init

  !!
  !!  Create list of nuclides with same ZAID, but possibly different temperatures
  !!
  !!  NOTE: compares the first 5 letters of the ZAID.TT. It would be wrong with isotopes
  !!        with Z > 99
  !!
  subroutine init_urr(self)
    class(aceNeutronDatabase), intent(inout) :: self
    integer(shortInt)                        :: i, j
    character(nameLen)                       :: zaid
    type(charMap)                            :: map
    integer(shortInt), parameter :: BEGIN=1, NOT_PRESENT = -12

    ! Allocate array to map ZAIDs
    allocate(self % nucToZaid(size(self % nuclides)))

    ! Initialise ZAID map
    write(zaid,'(A5)') adjustl(self % nuclides(1) % ZAID)

    call map % add(zaid, BEGIN)
    self % nucToZaid(1) = 1

    j = 1
    ! Loop over all nuclides
    do i = 2,size(self % nuclides)
      ! Get the ZAID without temperature -> only compares the first 5 letters of the ZAID.TT string
      write(zaid,'(A5)') adjustl(self % nuclides(i) % ZAID)
      ! Create ZAID list and mapping
      if (map % getOrDefault(zaid, NOT_PRESENT) == NOT_PRESENT) then
        j = j+1
        call map % add(zaid,j)
        self % nucToZaid(i) = j
      else
        self % nucToZaid(i) = map % get(zaid)
      end if
    end do

  end subroutine init_urr

  !!
  !!  Checks through all nuclides, creates map with nuclides present and corresponding 0K nuclide
  !!
  subroutine init_DBRC(self, nucDBRC, nucSet, map)
    class(aceNeutronDatabase), intent(inout)     :: self
    character(nameLen), dimension(:), intent(in) :: nucDBRC
    type(charMap), intent(in)                    :: nucSet
    type(intMap), intent(out)                    :: map
    integer(shortInt)                            :: i, j, idx0K, last
    character(nameLen)                           :: nuc0K, nucTemp

    idx0K = 1

    ! Loop through DBRC nuclides
    do i = 1, size(nucDBRC)

      ! Get ZAID with 0K temperature code
      nuc0K = trim(nucDBRC(i))//'.00'

      ! Find the nucIdxs of the 0K DBRC nuclides
      idx0K = nucSet % get(nuc0K)

      ! Loop through nucSet to find the nucIdxs of the DBRC nuclides with
      ! temperature different from 0K
      j = nucSet % begin()
      do while (j /= nucSet % end())

        ! Get ZAIDs in the nuclide set without temperature code
        nucTemp = nucSet % atKey(j)
        ! Remove temperature code (.TT)
        last = len_trim(nucTemp)
        nucTemp = nucTemp(1:last-3)

        ! If the ZAID of the DBRC nuclide matches one in nucSet, save them in the map
        if (nucTemp == nucDBRC(i)) then
          call map % add(nucSet % atVal(j), idx0K)
          ! Set nuclide DBRC flag on
          call self % nuclides(nucSet % atVal(j)) % set(dbrc=.true.)
        end if

        ! Increment index
        j = nucSet % next(j)

      end do

    end do

  end subroutine init_DBRC

  !!
  !! Activate this nuclearDatabase
  !!
  !! See nuclearDatabase documentation for details
  !!
  subroutine activate(self, activeMat)
    class(aceNeutronDatabase), intent(inout)    :: self
    integer(shortInt), dimension(:), intent(in) :: activeMat

    ! Load active materials
    if(allocated(self % activeMat)) deallocate(self % activeMat)
    self % activeMat = activeMat

    ! Configure Cache
    if (self % hasUrr) then
      call cache_init(size( self % materials), size(self % nuclides), 1, maxval(self % nucToZaid))
    else
      call cache_init(size( self % materials), size(self % nuclides))
    end if

  end subroutine activate

  !!
  !! Cast nuclearDatabase pointer to aceNeutronDatabase type pointer
  !!
  !! Args:
  !!   source [in]    -> source pointer of class nuclearDatabase
  !!
  !! Result:
  !!   Null if source is not of aceNeutronDatabase type
  !!   Target points to source if source is aceNeutronDatabase type
  !!
  pure function aceNeutronDatabase_TptrCast(source) result(ptr)
    class(nuclearDatabase), pointer, intent(in) :: source
    type(aceNeutronDatabase), pointer           :: ptr

    select type(source)
      type is(aceNeutronDatabase)
        ptr => source

      class default
        ptr => null()
    end select

  end function aceNeutronDatabase_TptrCast

  !!
  !! Cast nuclearDatabase pointer to aceNeutronDatabase class pointer
  !!
  !! Args:
  !!   source [in]    -> source pointer of class nuclearDatabase
  !!
  !! Result:
  !!   Null if source is not of aceNeutronDatabase class
  !!   Target points to source if source is aceNeutronDatabase class
  !!
  pure function aceNeutronDatabase_CptrCast(source) result(ptr)
    class(nuclearDatabase), pointer, intent(in) :: source
    class(aceNeutronDatabase), pointer          :: ptr

    select type(source)
      class is(aceNeutronDatabase)
        ptr => source

      class default
        ptr => null()
    end select

  end function aceNeutronDatabase_CptrCast



end module aceNeutronDatabase_class
>>>>>>> 6c2ba032
<|MERGE_RESOLUTION|>--- conflicted
+++ resolved
@@ -1,1803 +1,896 @@
-<<<<<<< HEAD
-module aceNeutronDatabase_class
-
-  use numPrecision
-  use endfConstants
-  use universalVariables
-  use genericProcedures, only : fatalError, numToChar
-  use dictionary_class,  only : dictionary
-  use RNG_class,         only : RNG
-  use charMap_class,     only : charMap
-  use intMap_class,      only : intMap
-
-  ! Nuclear Data Interfaces
-  use nuclearDatabase_inter,        only : nuclearDatabase
-  use materialHandle_inter,         only : materialHandle
-  use nuclideHandle_inter,          only : nuclideHandle
-  use reactionHandle_inter,         only : reactionHandle
-  use ceNeutronDatabase_inter,      only : ceNeutronDatabase, ceNeutronDatabase_CptrCast
-  use neutronXSPackages_class,      only : neutronMicroXSs
-  use ceNeutronMaterial_class,      only : ceNeutronMaterial
-
-  ! Material Menu
-  use materialMenu_mod,             only : materialItem, nuclideInfo, mm_nMat => nMat, &
-                                           mm_getMatPtr => getMatPtr, mm_nameMap => nameMap
-
-  ! ACE CE Nuclear Data Objects
-  use aceLibrary_mod,               only : new_neutronAce, aceLib_load => load, aceLib_kill => kill
-  use aceCard_class,                only : aceCard
-  use aceNeutronNuclide_class,      only : aceNeutronNuclide
-
-
-  ! CE NEUTRON CACHE
-  use ceNeutronCache_mod,           only : cache_nuclideCache => nuclideCache, &
-                                           cache_materialCache => materialCache, &
-                                           cache_majorantCache => majorantCache, &
-                                           cache_zaidCache => zaidCache, &
-                                           cache_init => init
-
-  ! Need target velocity function from scattering kernel for TMS
-  use scatteringKernels_func,       only : targetVelocity_relE, dopplerCorrectionFactor
-
-  implicit none
-  private
-
-  !!
-  !! Public Pointer Cast
-  !!
-  public :: aceNeutronDatabase_TptrCast
-  public :: aceNeutronDatabase_CptrCast
-
-  !!
-  !! A CE Neutron Database based on ACE file format
-  !!
-  !! It's possible to use probability tables in the unresolved resonance range if
-  !! ures is included in the input file
-  !!
-  !! Sample input:
-  !!   nuclearData {
-  !!   handles {
-  !!   ce {type aceNeutronDatabase; DBRC (92238 94240); ures <1 or 0>; aceLibrary <nuclear data path> ;} }
-  !!
-  !! Public Members:
-  !!   nuclides  -> array of aceNeutronNuclides with data
-  !!   materials -> array of ceNeutronMaterials with data
-  !!   Ebounds   -> array with bottom (1) and top (2) energy bound
-  !!   activeMat -> array of materials present in the geometry
-  !!   nucToZaid -> map to link nuclide index to zaid index
-  !!   hasUrr    -> ures probability tables flag, it's false by default
-  !!
-  !! Interface:
-  !!   nuclearData Interface
-  !!   ceNeutronDatabase Interface
-  !!
-  type, public, extends(ceNeutronDatabase) :: aceNeutronDatabase
-    type(aceNeutronNuclide),dimension(:),pointer :: nuclides  => null()
-    type(ceNeutronMaterial),dimension(:),pointer :: materials => null()
-    real(defReal), dimension(2)                  :: Ebounds   = ZERO
-    integer(shortInt),dimension(:),allocatable   :: activeMat
-
-    integer(shortInt),dimension(:),allocatable   :: nucToZaid
-    logical(defBool)                             :: hasUrr
-    logical(defBool)                             :: hasDBRC = .false.
-    type(intMap)                                 :: intMapDBRCnucs
-
-  contains
-    ! nuclearData Procedures
-    procedure :: kill
-    procedure :: matNamesMap
-    procedure :: getMaterial
-    procedure :: getNuclide
-    procedure :: getReaction
-    procedure :: init
-    procedure :: init_urr
-    procedure :: init_DBRC
-    procedure :: activate
-
-    ! ceNeutronDatabase Procedures
-    procedure :: energyBounds
-    procedure :: updateTotalMatXS
-    procedure :: updateMajorantXS
-    procedure :: updateMacroXSs
-    procedure :: updateTotalNucXS
-    procedure :: updateMicroXSs
-
-    !aceNeutronDatabase Procedres
-    procedure :: getScattMicroMajXS
-    procedure :: getTempMacroMajXS
-
-
-
-  end type aceNeutronDatabase
-
-
-
-contains
-
-  !!
-  !! Return to uninitialised state
-  !!
-  elemental subroutine kill(self)
-    class(aceNeutronDatabase), intent(inout) :: self
-
-    ! Clean
-    if(associated(self % nuclides)) then
-      call self % nuclides % kill()
-      deallocate(self % nuclides)
-    end if
-
-    if(associated(self % materials)) then
-      call self % materials % kill()
-      deallocate(self % materials)
-    end if
-
-    self % EBounds = ZERO
-
-    if(allocated(self % activeMat)) deallocate(self % activeMat)
-
-  end subroutine kill
-
-  !!
-  !! Return pointer to material names map
-  !!
-  !! See nuclearData_inter for  more details
-  !!
-  function matNamesMap(self) result(map)
-    class(aceNeutronDatabase), intent(in) :: self
-    type(charMap), pointer                :: map
-
-    map => mm_nameMap
-
-  end function matNamesMap
-
-  !!
-  !! Return pointer to material in a database
-  !!
-  !! See nuclearData_inter for  more details
-  !!
-  function getMaterial(self, matIdx) result(mat)
-    class(aceNeutronDatabase), intent(in) :: self
-    integer(shortInt), intent(in)         :: matIdx
-    class(materialHandle), pointer        :: mat
-
-    ! Check bounds and return
-    if( 1 <= matIdx .and. matIdx <= size(self % materials)) then
-      mat => self % materials(matIdx)
-    else
-      mat => null()
-    end if
-
-  end function getMaterial
-
-  !!
-  !! Return pointer to nuclide in a database
-  !!
-  !! See nuclearData_inter for  more details
-  !!
-  function getNuclide(self, nucIdx) result(nuc)
-    class(aceNeutronDatabase), intent(in) :: self
-    integer(shortInt), intent(in)         :: nucIdx
-    class(nuclideHandle), pointer         :: nuc
-
-    ! Check bounds and return
-    if( 1 <= nucIdx .and. nucIdx <= size(self % nuclides)) then
-      nuc => self % nuclides(nucIdx)
-    else
-      nuc => null()
-    end if
-
-  end function getNuclide
-
-
-
-
-  !!
-  !! Return a pointer to a reaction
-  !!
-  !! See nuclearData_inter for  more details
-  !!
-  function getReaction(self, MT, idx) result(reac)
-    class(aceNeutronDatabase), intent(in) :: self
-    integer(shortInt), intent(in)         :: MT
-    integer(shortInt), intent(in)         :: idx
-    class(reactionHandle),pointer         :: reac
-    integer(shortInt)                     :: idxMT
-
-    ! Catch case of invalid reaction
-    !   MT < 0 -> material reaction
-    !   MT = 0 -> does not exist
-    !   MT = 1 -> N_total has no reaction object
-    if ( MT <= 1 ) then
-      reac => null()
-      return
-    end if
-
-    ! Detect invalid indices
-    if( idx < 1 .or. idx > size(self % nuclides)) then
-      reac => null()
-      return
-    end if
-
-    ! Get nuclide reaction
-    if( MT == N_N_elastic) then
-      reac => self % nuclides(idx) % elasticScatter
-    else if ( MT == N_fission) then
-      reac => self % nuclides(idx) % fission
-    else
-      ! Find index of MT reaction
-      idxMT = self % nuclides(idx) % idxMT % getOrDefault(MT, 0)
-
-      ! See if the MT is present or not
-      if(idxMT == 0) then
-        reac => null()
-      else
-        reac => self % nuclides(idx) % MTdata(idxMT) % kinematics
-      end if
-    end if
-
-
-  end function getReaction
-
-
-  !!
-  !! Return energy bounds for data in the database
-  !!
-  !! See ceNeutronDatabase for more details
-  !!
-  subroutine energyBounds(self, E_min, E_max)
-    class(aceNeutronDatabase), intent(in) :: self
-    real(defReal), intent(out)            :: E_min
-    real(defReal), intent(out)            :: E_max
-
-    E_min = self % Ebounds(1)
-    E_max = self % Ebounds(2)
-
-  end subroutine energyBounds
-
-  !!
-  !! Make sure that totalXS of material with matIdx is at energy E
-  !! in ceNeutronChache
-  !!
-  !! See ceNeutronDatabase for more details
-  !!
-  subroutine updateTotalMatXS(self, E, matIdx, rand)
-    class(aceNeutronDatabase), intent(in) :: self
-    real(defReal), intent(in)             :: E
-    integer(shortInt), intent(in)         :: matIdx
-    class(RNG), intent(inout)             :: rand
-    type(materialItem), pointer           :: matItem
-    integer(shortInt)                     :: i, nucIdx
-    real(defReal)                         :: dens
-    character(100), parameter :: Here = 'updateTotalMatXS (aceNeutronDatabase_class.f90)'
-
-    associate ( mat => cache_materialCache(matIdx))
-
-      matItem => mm_getMatPtr(matIdx)
-
-      ! Set new energy
-      mat % E_tot  = E
-
-      ! Clean current total XS
-      mat % xss % total = ZERO
-
-      if (matItem % hasTMS) then
-        call updateTempMacroMajorantXS(self, E, matIdx)
-      else
-
-        ! Construct total macro XS
-        do i = 1, size(self % materials(matIdx) % nuclides)
-          dens   = self % materials(matIdx) % dens(i)
-          nucIdx = self % materials(matIdx) % nuclides(i)
-
-          ! Update if needed
-          if(cache_nuclideCache(nucIdx) % E_tot /= E) then
-            call self % updateTotalNucXS(E, nucIdx, rand)
-          end if
-
-          ! Add microscopic XSs
-          mat % xss % total = mat % xss % total + dens * cache_nuclideCache(nucIdx) % xss % total
-        end do
-
-      end if
-    end associate
-  end subroutine updateTotalMatXS
-
-  !!
-  !! Make sure that the majorant of ALL Active materials is at energy E
-  !! in ceNeutronChache
-  !!
-  !! This returns the global majorant, which if TMS is being used is the max of
-  !! either material totalXS or material TmajXS for TMS flaged materials
-  !!
-  !! See ceNeutronDatabase for more details
-  !!
-  subroutine updateMajorantXS(self, E, rand)
-    class(aceNeutronDatabase), intent(in) :: self
-    real(defReal), intent(in)             :: E
-    class(RNG), intent(inout)             :: rand
-    type(materialItem), pointer           :: matItem
-    integer(shortInt)                     :: i, matIdx
-    !print*, "updating global majorant"
-    associate (maj => cache_majorantCache(1))
-      maj % E = E
-      maj % xs = ZERO
-
-      !associate(matMenu => mm_getMatPtr(transMat))
-
-      do i = 1, size(self % activeMat)
-
-        matIdx = self % activeMat(i)
-
-        matItem => mm_getMatPtr(matIdx)
-
-        if( cache_materialCache(matIdx) % E_tot /= E) then
-          call self % updateTotalMatXS(E, matIdx, rand)
-        end if
-        maj % xs = max(maj % xs, cache_materialCache(matIdx) % xss % total)
-
-
-      end do
-    end associate
-
-  end subroutine updateMajorantXS
-
-  !!
-  !! Make sure that the macroscopic XSs for the material with matIdx are set
-  !! to energy E in ceNeutronCache
-  !!
-  !! See ceNeutronDatabase for more details
-  !!
-  subroutine updateMacroXSs(self, E, matIdx, rand)
-    class(aceNeutronDatabase), intent(in) :: self
-    real(defReal), intent(in)             :: E
-    integer(shortInt), intent(in)         :: matIdx
-    type(materialItem), pointer           :: matItem
-    class(RNG), intent(inout)             :: rand
-    integer(shortInt)                     :: i, nucIdx
-    real(defReal)                         :: dens, corrFact
-    real(defReal)                         :: deltakT, matkT, kT
-    real(defReal)                         :: A, E_min, E_max, rel_E
-    character(100), parameter :: Here = 'updateMacroXSs (aceNeutronDatabase_class.f90)'
-    associate (mat => cache_materialCache(matIdx))
-      ! Set new energy
-      mat % E_tot  = E
-      mat % E_tail = E
-
-      ! Clean current xss
-      call mat % xss % clean()
-
-      matItem => mm_getMatPtr(matIdx)
-      if(.not.associated(matItem)) then
-        call fatalError(Here, "Failed to get mat")
-      end if
-
-      if (matItem % hasTMS) then
-
-        matkT = (kBoltzmann * matItem % T) / joulesPerMeV
-        ! Construct microscopic XSs
-        do i = 1, size(self % materials(matIdx) % nuclides)
-          dens   = self % materials(matIdx) % dens(i)
-          nucIdx = self % materials(matIdx) % nuclides(i)
-          kT = self % nuclides(nucIdx) % getkT()
-          A = self % nuclides(nucIdx) % getMass()
-          deltakT = matkT - kT
-
-          !call fatal error if material temp is lower then base nuclide temps
-          if (deltakT < -1e-8) then
-            call fatalError(Here,"Material temperature must be greater than the nuclear data temperature. Try a higher temp.")
-          end if
-
-          rel_E = targetVelocity_relE(E, A, deltakT, rand)
-
-          ! Call through system minimum and maximum energies
-          call self % energyBounds(E_min, E_max)
-
-          ! avoid sampled relative energy from MB dist extending into energies outside system range
-          if (rel_E < E_min) rel_E = E_min
-          if (E_max < rel_E) rel_E = E_max
-
-          ! G factor correction for low energies
-          corrFact = dopplerCorrectionFactor(E, A, deltakT)
-
-          ! Update if needed
-          if(cache_nuclideCache(nucIdx) % E_tail /= E) then
-            call self % updateMicroXSs(rel_E, nucIdx, rand)
-          end if
-
-          ! Add microscopic XSs
-          call mat % xss % add(cache_nuclideCache(nucIdx) % xss, dens, corrFact)
-        end do
-
-
-
-
-
-      else
-        ! Construct microscopic XSs
-        do i = 1, size(self % materials(matIdx) % nuclides)
-          dens   = self % materials(matIdx) % dens(i)
-          nucIdx = self % materials(matIdx) % nuclides(i)
-
-          ! Update if needed
-          if(cache_nuclideCache(nucIdx) % E_tail /= E) then
-
-            call self % updateMicroXSs(E, nucIdx, rand)
-          end if
-
-          ! Add microscopic XSs
-          call mat % xss % add(cache_nuclideCache(nucIdx) % xss, dens)
-        end do
-
-      end if
-
-
-    end associate
-
-  end subroutine updateMacroXSs
-
-  !!
-  !! Make sure that totalXS of nuclide with nucIdx is at energy E
-  !! in ceNeutronChache
-  !!
-  !! See ceNeutronDatabase for more details
-  !!
-  subroutine updateTotalNucXS(self, E, nucIdx, rand)
-    class(aceNeutronDatabase), intent(in) :: self
-    real(defReal), intent(in)             :: E
-    integer(shortInt), intent(in)         :: nucIdx
-    class(RNG), intent(inout)             :: rand
-
-    associate (nucCache => cache_nuclideCache(nucIdx), &
-               nuc      => self % nuclides(nucIdx)     )
-
-
-      if (nuc % hasProbTab .and. E >= nuc % urrE(1) .and. E <= nuc % urrE(2)) then
-        call self % updateMicroXSs(E, nucIdx, rand)
-      else
-        nucCache % E_tot  = E
-        call nuc % search(nucCache % idx, nucCache % f, E)
-        nucCache % xss % total = nuc % totalXS(nucCache % idx, nucCache % f)
-      end if
-
-    end associate
-
-  end subroutine updateTotalNucXS
-
-  !!
-  !! Make sure that the microscopic XSs for the nuclide with nucIdx are set
-  !! to energy E in ceNeutronCache
-  !!
-  !! See ceNeutronDatabase for more details
-  !!
-  subroutine updateMicroXSs(self, E, nucIdx, rand)
-    class(aceNeutronDatabase), intent(in) :: self
-    real(defReal), intent(in)             :: E
-    integer(shortInt), intent(in)         :: nucIdx
-    class(RNG), intent(inout)             :: rand
-
-    associate (nucCache => cache_nuclideCache(nucIdx), &
-               nuc      => self % nuclides(nucIdx)     )
-
-      nucCache % E_tail = E
-
-      ! In case the total XS hasn't been retrieved before (during tracking)
-      if (nucCache % E_tot /= E) then
-        nucCache % E_tot  = E
-        call nuc % search(nucCache % idx, nucCache % f, E)
-      end if
-      ! Overwrites all the micro cross sections in cache
-      call nuc % microXSs(nucCache % xss, nucCache % idx, nucCache % f)
-
-      ! Check if probability tables should be read
-      if (nuc % hasProbTab .and. E >= nuc % urrE(1) .and. E <= nuc % urrE(2)) then
-        associate(zaidCache => cache_zaidCache(self % nucToZaid(nucIdx)))
-          if (zaidCache % E /= E) then
-          ! Save random number for temperature correlation
-            zaidCache % xi = rand % get()
-            zaidCache % E = E
-          end if
-        ! Overwrites all the micro cross sections in cache
-        call nuc % getUrrXSs(E, zaidCache % xi, nucCache % xss)
-        end associate
-      end if
-
-    end associate
-
-  end subroutine updateMicroXSs
-
-  !!
-  !! This function is for DBRC and is not used in TMS
-  !!
-  !! Subroutine to update the scattering temperature majorant in a given nuclide at given temperature
-  !! The function finds the upper and lower limits of the energy range from which the TmajXS is found in aceNeutronNuclide.
-  !! These xs for these energies are found and all inbetween, the maximum is taken and returned as TmajXS
-  !!
-  !! Args:
-  !!   A [in]         -> Nuclide mass number
-  !!   kT [in]        -> Thermal energy of nuclide
-  !!   E [in]         -> Energy of neutron incident to target for which temp majorant needs to be found
-  !!   TmajXS [out]   -> Temperature majorant cross section
-  !!
-
-  function getScattMicroMajXS(self, E, kT, A, nucIdx) result(maj)
-    class(aceNeutronDatabase), intent(in) :: self
-    real(defReal), intent(in)             :: E
-    real(defReal), intent(in)             :: kT
-    real(defReal), intent(in)             :: A
-    integer(shortInt), intent(in)         :: nucIdx
-    real(defReal)                         :: maj
-    real(defReal)                         :: E_upper, E_lower, E_min, E_max
-    real(defReal)                         :: alpha
-
-    ! Find energy limits to define majorant calculation range
-    alpha = 4 / (sqrt( E * A / kT ))
-    E_upper = E * (1 + alpha) * (1 + alpha)
-    E_lower = E * (1 - alpha) * (1 - alpha)
-
-    ! Find system minimum and maximum energies
-    call self % energyBounds(E_min, E_max)
-
-    ! Avoid energy limits being outside system range
-    if (E_lower < E_min) E_lower = E_min
-    if (E_upper > E_max) E_upper = E_max
-
-    ! Find largest elastic scattering xs in energy range given by E_lower and E_upper
-    maj = self % nuclides(nucIdx) % elScatteringMaj(E_lower, E_upper)
-
-  end function getScattMicroMajXS
-
-
-  !!
-  !! Subroutine to update the temperature majorant in a given nuclide at given temperature
-  !! The function finds the upper and lower limits of the energy range from which the Tmaj is found.
-  !! These xs for these energies are found and all inbetween, the maximum is taken and returned as TmajXS
-  !!
-  !!Args:
-  !!   matIdx [in]    -> Index of material for macroscopic material wise temperature majorant to be found
-  !!   E [in]         -> Energy of neutron incident to target for which temp majorant needs to be found
-  !!
-  subroutine getTempMacroMajXS(self, E, matIdx)
-    class(aceNeutronDatabase), intent(in) :: self
-    real(defReal), intent(in)             :: E
-    integer(shortInt), intent(in)         :: matIdx
-    type(materialItem), pointer           :: matItem
-    integer(shortInt)                     :: nucIdx, i
-    real(defReal)                         :: E_upper, E_lower, E_min, E_max
-    real(defReal)                         :: alpha, dens, corrFact
-    real(defReal)                         :: deltakT, matkT, kT
-    real(defReal)                         :: A
-    character(100), parameter :: Here = 'getTempMacroMajXS (aceNeutronDatabase_class.f90)'
-
-
-    matItem => mm_getMatPtr(matIdx)
-    associate(mat     => cache_materialCache(matIdx))
-
-    ! Clean exiting XSs
-    mat % xss % total = ZERO
-
-    ! add majorant energy to cache
-    mat % E_tot = E
-
-    !material temperature import
-    matkT = (kBoltzmann * matItem % T) / joulesPerMeV
-    ! loop through all nuclides in material and find sum of majorants
-    do i = 1, size(self % materials(matIdx) % nuclides)
-
-      ! bring though nuclide data
-      nucIdx = self % materials(matIdx) % nuclides(i)
-      dens = self % materials(matIdx) % dens(i)
-      kT = self % nuclides(nucIdx) % getkT()
-      A = self % nuclides(nucIdx) % getMass()
-      deltakT = matkT - kT
-
-      ! clean existing Xss
-      cache_nuclideCache(nucIdx) % TmajXS = ZERO
-
-      !call fatal error if material temp is lower then base nuclide temps
-      if (deltakT < -1e-8) then
-        call fatalError(Here,"Material temperature must be greater than the nuclear data temperature. Try a higher temp.")
-      end if
-
-      ! Truncation width of MB dist. Change the first number to vary the width multiple.
-      alpha = 3 / (sqrt( E * A / kT ))
-
-      ! Upper and lower energy limits within the highest cross section should be found
-      E_upper = E * (1 + alpha) * (1 + alpha)
-      E_lower = E * (1 - alpha) * (1 - alpha)
-
-      ! Call through system minimum and maximum energies
-      call self % energyBounds(E_min, E_max)
-
-      ! Avoid MB dist extending into energies outside system range
-      if (E_lower < E_min) E_lower = E_min
-      if (E_max < E_lower) E_upper = E_max
-
-      ! G factor correction for low energies
-      corrFact = dopplerCorrectionFactor(E, A, deltakT)
-
-      ! use function in nuclide to find largest total xs in range of E_upper and E_lower and add to subtotal
-      cache_nuclideCache(nucIdx) % TmajXS = self % nuclides(nucIdx) % maxXSt(E_lower, E_upper)  * corrFact
-      
-      ! sum nuclide majorants to find mat majorant
-      mat % xss % total = mat % xss % total  + cache_nuclideCache(nucIdx) % TmajXS * dens
-
-    end do
-
-  end associate
-
-end subroutine getTempMacroMajXS
-
-
-
-
-
-
-
-  !!
-  !! Initialise Database from dictionary and pointer to self
-  !!
-  !! See nuclearDatabase documentation for details
-  !!
-  subroutine init(self, dict, ptr, silent)
-    class(aceNeutronDatabase), target, intent(inout) :: self
-    class(dictionary), intent(in)                    :: dict
-    class(nuclearDatabase), pointer, intent(in)      :: ptr
-    logical(defBool), optional, intent(in)           :: silent
-    logical(defBool)                                 :: loud
-    type(materialItem), pointer                      :: mat
-    class(ceNeutronDatabase), pointer                :: ptr_ceDatabase
-    type(charMap)                                    :: nucSet
-    type(aceCard)                                    :: ACE
-    character(pathLen)                               :: aceLibPath
-    integer(shortInt)                                :: i, j, envFlag, nucIdx
-    integer(shortInt)                                :: maxNuc
-    logical(defBool)                                 :: isFissileMat
-    integer(shortInt),dimension(:),allocatable       :: nucIdxs, DBRCidxs
-    character(nameLen),dimension(:),allocatable      :: DBRC_nucs
-    integer(shortInt), parameter :: IN_SET = 1, NOT_PRESENT = 0
-    character(100), parameter :: Here = 'init (aceNeutronDatabase_class.f90)'
-
-    ! Set build console output flag
-    if(present(silent)) then
-      loud = .not.silent
-    else
-      loud = .true.
-    end if
-
-    ! Verify pointer
-    if (.not.associated(ptr, self)) then
-      call fatalError(Here,"Pointer needs to be associated with the self")
-    end if
-
-    ! Cast pointer to ceNeutronDatabase
-    ptr_ceDatabase => ceNeutronDatabase_CptrCast(ptr)
-    if(.not.associated(ptr_ceDatabase)) call fatalError(Here,"Should not happen. WTF?!")
-
-    ! Create list of all nuclides. Loop over materials
-    ! Find maximum number of nuclides: maxNuc
-    maxNuc = 0
-    do i = 1, mm_nMat()
-      mat => mm_getMatPtr(i)
-      maxNuc = max(maxNuc, size(mat % nuclides))
-
-      ! Add all nuclides in material to the map
-      do j = 1, size(mat % nuclides)
-        call nucSet % add(mat % nuclides(j) % toChar(), IN_SET)
-
-      end do
-    end do
-
-    ! Get path to ACE library
-    call dict % get(aceLibPath,'aceLibrary')
-
-    ! Check if probability tables are on in the input file
-    call dict % getOrDefault(self % hasUrr, 'ures', .false.)
-
-    if(aceLibPath == '$SCONE_ACE') then
-      ! Get Path from enviromental variable
-      call get_environment_variable("SCONE_ACE", aceLibPath, status = envFlag)
-
-      ! Process potential errors
-      if(envFlag == -1) then
-        call fatalError(Here,'$SCONE_ACE EnVar must have length smaller then: '//numToChar(pathLen))
-
-      else if(envFlag == 1) then
-        call fatalError(Here,"EnVar $SCONE_ACE does not exist! Need to point to ACE Library")
-
-      else if(envFlag == 2) then
-        call fatalError(Here,"Compiler does not support EnVariables. &
-                              &Replace $SCONE_ACE with path in input file!")
-      else if(envFlag /= 0) then
-        call fatalError(Here,"Impossible value of envFlag:"//numToChar(envFlag))
-
-      end if
-    end if
-
-    ! Load library
-    call aceLib_load(aceLibPath)
-
-
-    ! Check if DBRC is listed in the input file
-    if (dict % isPresent('DBRC')) then
-
-      ! Set flag to true if DBRC nucs are in input file
-      self % hasDBRC = .true.
-
-      ! Call through list of DBRC nucs
-      call dict % get(DBRCidxs, 'DBRC')
-      allocate(DBRC_nucs(size(DBRCidxs)))
-
-      ! Add all DBRC nucs to nucSet
-      do i = 1, size(DBRCidxs)
-        DBRC_nucs(i) = numToChar(DBRCidxs(i))
-        DBRC_nucs(i) = trim(DBRC_nucs(i))//'.00'
-        call nucSet % add(DBRC_nucs(i), IN_SET)
-      end do
-
-    end if
-
-
-    ! Build nuclide definitions
-    allocate(self % nuclides(nucSet % length()))
-    i = nucSet % begin()
-    nucIdx = 1
-    do while (i /= nucSet % end())
-      if(loud) then
-        print '(A)', "Building: "// trim(nucSet % atKey(i))// " with index: " //numToChar(nucIdx)
-      end if
-
-      call new_neutronACE(ACE, nucSet % atKey(i))
-      call self % nuclides(nucIdx) % init(ACE, nucIdx, ptr_ceDatabase)
-
-      ! Initialise probability tables
-      if (self % hasUrr) call self % nuclides(nucIdx) % init_urr(ACE)
-
-      ! Store nucIdx in the dictionary
-      call nucSet % atSet(nucIdx, i)
-      nucIdx = nucIdx + 1
-      i = nucSet % next(i)
-    end do
-
-    ! Build Material definitions
-    allocate(self % materials(mm_nMat()))
-    allocate(nucIdxs(maxNuc))
-    do i = 1, mm_nMat()
-      mat => mm_getMatPtr(i)
-
-      ! Load nuclide indices on storage space
-      isFissileMat = .false.
-      do j = 1, size(mat % nuclides)
-        nucIdxs(j) = nucSet % get( mat % nuclides(j) % toChar())
-        isFissileMat = isFissileMat .or. self % nuclides(nucIdxs(j)) % isFissile()
-      end do
-
-      ! Load data into material
-      call self % materials(i) % set( matIdx = i, &
-                                      database = ptr_ceDatabase, &
-                                      fissile = isFissileMat )
-      call self % materials(i) % setComposition( mat % dens, nucIdxs(1:size(mat % nuclides)))
-    end do
-
-    ! Calculate energy bounds
-    self % Ebounds(1) = self % nuclides(1) % eGrid(1)
-    j = size(self % nuclides(1) % eGrid)
-    self % Ebounds(2) = self % nuclides(1) % eGrid(j)
-
-    do i = 2, size(self % nuclides)
-      self % Ebounds(1) = max(self % Ebounds(1), self % nuclides(i) % eGrid(1))
-      j = size(self % nuclides(i) % eGrid)
-      self % Ebounds(2) = min(self % Ebounds(2), self % nuclides(i) % eGrid(j))
-    end do
-
-    if (self % hasUrr) then
-       call self % init_urr()
-    end if
-
-    if (self % hasDBRC) then
-      call self % init_DBRC(DBRC_nucs, nucSet, self % intMapDBRCnucs)
-    end if
-
-    !! Clean up
-    call aceLib_kill()
-
-  end subroutine init
-
-
-
-  !!
-  !!  Checks through all nuclides, creates map with nuclides present and corresponding 0K nuclide
-  !!
-  subroutine init_DBRC(self, nucDBRC, nucSet, map)
-    class(aceNeutronDatabase), intent(inout)     :: self
-    character(nameLen), dimension(:), intent(in) :: nucDBRC
-    type(charMap), intent(in)                    :: nucSet
-    type(intMap), intent(out)                    :: map
-    integer(shortInt)                            :: i, j, idx0K, last
-    character(nameLen)                           :: nuc0K, nucTemp
-
-    idx0K = 1
-
-    ! Loop through DBRC nuclides
-    do i = 1, size(nucDBRC)
-
-      ! Get ZAID with 0K temperature code
-      nuc0K = trim(nucDBRC(i))//'.00'
-
-      ! Find the nucIdxs of the 0K DBRC nuclides
-      idx0K = nucSet % get(nuc0K)
-
-      ! Loop through nucSet to find the nucIdxs of the DBRC nuclides with
-      ! temperature different from 0K
-      j = nucSet % begin()
-      do while (j /= nucSet % end())
-
-        ! Get ZAIDs in the nuclide set without temperature code
-        nucTemp = nucSet % atKey(j)
-        ! Remove temperature code (.TT)
-        last = len_trim(nucTemp)
-        nucTemp = nucTemp(1:last-3)
-
-        ! If the ZAID of the DBRC nuclide matches one in nucSet, save them in the map
-        if (nucTemp == nucDBRC(i)) then
-          call map % add(nucSet % atVal(j), idx0K)
-          ! Set nuclide DBRC flag on
-          call self % nuclides(nucSet % atVal(j)) % set(DBRC = .true.)
-        end if
-
-        ! Increment index
-        j = nucSet % next(j)
-
-      end do
-
-    end do
-
-  end subroutine init_DBRC
-
-  !!
-  !!  Create list of nuclides with same ZAID, but possibly different temperatures
-  !!
-  !!  NOTE: compares the first 5 letters of the ZAID.TT. It would be wrong with isotopes
-  !!        with Z > 99
-  !!
-  subroutine init_urr(self)
-    class(aceNeutronDatabase), intent(inout) :: self
-    integer(shortInt)                        :: i, j
-    character(nameLen)                       :: zaid
-    type(charMap)                            :: map
-    integer(shortInt), parameter :: BEGIN=1, NOT_PRESENT = -12
-
-    ! Allocate array to map ZAIDs
-    allocate(self % nucToZaid(size(self % nuclides)))
-
-    ! Initialise ZAID map
-    write(zaid,'(A5)') adjustl(self % nuclides(1) % ZAID)
-
-    call map % add(zaid, BEGIN)
-    self % nucToZaid(1) = 1
-
-    j = 1
-    ! Loop over all nuclides
-    do i = 2,size(self % nuclides)
-      ! Get the ZAID without temperature -> only compares the first 5 letters of the ZAID.TT string
-      write(zaid,'(A5)') adjustl(self % nuclides(i) % ZAID)
-      ! Create ZAID list and mapping
-      if (map % getOrDefault(zaid, NOT_PRESENT) == NOT_PRESENT) then
-        j = j+1
-        call map % add(zaid,j)
-        self % nucToZaid(i) = j
-      else
-        self % nucToZaid(i) = map % get(zaid)
-      end if
-    end do
-
-  end subroutine init_urr
-
-  !!
-  !! Activate this nuclearDatabase
-  !!
-  !! See nuclearDatabase documentation for details
-  !!
-  subroutine activate(self, activeMat)
-
-
-
-    class(aceNeutronDatabase), intent(inout)    :: self
-    integer(shortInt), dimension(:), intent(in) :: activeMat
-
-    ! Load active materials
-    if(allocated(self % activeMat)) deallocate(self % activeMat)
-    self % activeMat = activeMat
-
-    ! Configure Cache
-    if (self % hasUrr) then
-      call cache_init(size( self % materials), size(self % nuclides), 1, maxval(self % nucToZaid))
-    else
-      call cache_init(size( self % materials), size(self % nuclides))
-    end if
-
-  end subroutine activate
-
-  !!
-  !! Cast nuclearDatabase pointer to aceNeutronDatabase type pointer
-  !!
-  !! Args:
-  !!   source [in]    -> source pointer of class nuclearDatabase
-  !!
-  !! Result:
-  !!   Null if source is not of aceNeutronDatabase type
-  !!   Target points to source if source is aceNeutronDatabase type
-  !!
-  pure function aceNeutronDatabase_TptrCast(source) result(ptr)
-    class(nuclearDatabase), pointer, intent(in) :: source
-    type(aceNeutronDatabase), pointer           :: ptr
-
-    select type(source)
-      type is(aceNeutronDatabase)
-        ptr => source
-
-      class default
-        ptr => null()
-    end select
-
-  end function aceNeutronDatabase_TptrCast
-
-  !!
-  !! Cast nuclearDatabase pointer to aceNeutronDatabase class pointer
-  !!
-  !! Args:
-  !!   source [in]    -> source pointer of class nuclearDatabase
-  !!
-  !! Result:
-  !!   Null if source is not of aceNeutronDatabase class
-  !!   Target points to source if source is aceNeutronDatabase class
-  !!
-  pure function aceNeutronDatabase_CptrCast(source) result(ptr)
-    class(nuclearDatabase), pointer, intent(in) :: source
-    class(aceNeutronDatabase), pointer          :: ptr
-
-    select type(source)
-      class is(aceNeutronDatabase)
-        ptr => source
-
-      class default
-        ptr => null()
-    end select
-
-  end function aceNeutronDatabase_CptrCast
-
-
-
-end module aceNeutronDatabase_class
-=======
-module aceNeutronDatabase_class
-
-  use numPrecision
-  use endfConstants
-  use universalVariables
-  use genericProcedures, only : fatalError, numToChar
-  use dictionary_class,  only : dictionary
-  use RNG_class,         only : RNG
-  use charMap_class,     only : charMap
-  use intMap_class,      only : intMap
-
-  ! Nuclear Data Interfaces
-  use nuclearDatabase_inter,        only : nuclearDatabase
-  use materialHandle_inter,         only : materialHandle
-  use nuclideHandle_inter,          only : nuclideHandle
-  use reactionHandle_inter,         only : reactionHandle
-  use ceNeutronDatabase_inter,      only : ceNeutronDatabase, ceNeutronDatabase_CptrCast
-  use neutronXSPackages_class,      only : neutronMicroXSs
-  use ceNeutronMaterial_class,      only : ceNeutronMaterial
-
-  ! Material Menu
-  use materialMenu_mod,             only : materialItem, nuclideInfo, mm_nMat => nMat, &
-                                           mm_getMatPtr => getMatPtr, mm_nameMap => nameMap
-
-  ! ACE CE Nuclear Data Objects
-  use aceLibrary_mod,               only : new_neutronAce, new_moderACE, aceLib_load => load, aceLib_kill => kill
-  use aceCard_class,                only : aceCard
-  use aceSabCard_class,             only : aceSabCard
-  use aceNeutronNuclide_class,      only : aceNeutronNuclide
-
-
-  ! CE NEUTRON CACHE
-  use ceNeutronCache_mod,           only : cache_nuclideCache => nuclideCache, &
-                                           cache_materialCache => materialCache, &
-                                           cache_majorantCache => majorantCache, &
-                                           cache_zaidCache => zaidCache, &
-                                           cache_init => init
-
-  implicit none
-  private
-
-  !!
-  !! Public Pointer Cast
-  !!
-  public :: aceNeutronDatabase_TptrCast
-  public :: aceNeutronDatabase_CptrCast
-
-  !!
-  !! A CE Neutron Database based on ACE file format
-  !!
-  !! It's possible to use probability tables in the unresolved resonance range if
-  !! ures is included in the input file
-  !!
-  !! Sample input:
-  !!   nuclearData {
-  !!   handles {
-  !!   ce {type aceNeutronDatabase; DBRC (92238 94242); ures <1 or 0>; aceLibrary <nuclear data path> ;} }
-  !!
-  !! Public Members:
-  !!   nuclides   -> array of aceNeutronNuclides with data
-  !!   materials  -> array of ceNeutronMaterials with data
-  !!   Ebounds    -> array with bottom (1) and top (2) energy bound
-  !!   activeMat  -> array of materials present in the geometry
-  !!   nucToZaid  -> map to link nuclide index to zaid index
-  !!   hasUrr     -> ures probability tables flag, it's false by default
-  !!   hasDBRC    -> DBRC flag, it's false by default
-  !!
-  !! Interface:
-  !!   nuclearData Interface
-  !!   ceNeutronDatabase Interface
-  !!
-  type, public, extends(ceNeutronDatabase) :: aceNeutronDatabase
-    type(aceNeutronNuclide),dimension(:),pointer :: nuclides  => null()
-    type(ceNeutronMaterial),dimension(:),pointer :: materials => null()
-    real(defReal), dimension(2)                  :: Ebounds   = ZERO
-    integer(shortInt),dimension(:),allocatable   :: activeMat
-
-    ! Probability tables data
-    integer(shortInt),dimension(:),allocatable   :: nucToZaid
-    logical(defBool)                             :: hasUrr = .false.
-    logical(defBool)                             :: hasDBRC = .false.
-
-  contains
-    ! nuclearData Procedures
-    procedure :: kill
-    procedure :: matNamesMap
-    procedure :: getMaterial
-    procedure :: getNuclide
-    procedure :: getReaction
-    procedure :: init
-    procedure :: init_urr
-    procedure :: init_DBRC
-    procedure :: activate
-
-    ! ceNeutronDatabase Procedures
-    procedure :: energyBounds
-    procedure :: updateTotalMatXS
-    procedure :: updateMajorantXS
-    procedure :: updateMacroXSs
-    procedure :: updateTotalNucXS
-    procedure :: updateMicroXSs
-    procedure :: getScattMicroMajXS
-
-  end type aceNeutronDatabase
-
-
-
-contains
-
-  !!
-  !! Return to uninitialised state
-  !!
-  elemental subroutine kill(self)
-    class(aceNeutronDatabase), intent(inout) :: self
-
-    ! Clean
-    if(associated(self % nuclides)) then
-      call self % nuclides % kill()
-      deallocate(self % nuclides)
-    end if
-
-    if(associated(self % materials)) then
-      call self % materials % kill()
-      deallocate(self % materials)
-    end if
-
-    self % EBounds = ZERO
-
-    if(allocated(self % activeMat)) deallocate(self % activeMat)
-
-  end subroutine kill
-
-  !!
-  !! Return pointer to material names map
-  !!
-  !! See nuclearData_inter for  more details
-  !!
-  function matNamesMap(self) result(map)
-    class(aceNeutronDatabase), intent(in) :: self
-    type(charMap), pointer                :: map
-
-    map => mm_nameMap
-
-  end function matNamesMap
-
-  !!
-  !! Return pointer to material in a database
-  !!
-  !! See nuclearData_inter for  more details
-  !!
-  function getMaterial(self, matIdx) result(mat)
-    class(aceNeutronDatabase), intent(in) :: self
-    integer(shortInt), intent(in)         :: matIdx
-    class(materialHandle), pointer        :: mat
-
-    ! Check bounds and return
-    if( 1 <= matIdx .and. matIdx <= size(self % materials)) then
-      mat => self % materials(matIdx)
-    else
-      mat => null()
-    end if
-
-  end function getMaterial
-
-  !!
-  !! Return pointer to nuclide in a database
-  !!
-  !! See nuclearData_inter for  more details
-  !!
-  function getNuclide(self, nucIdx) result(nuc)
-    class(aceNeutronDatabase), intent(in) :: self
-    integer(shortInt), intent(in)         :: nucIdx
-    class(nuclideHandle), pointer         :: nuc
-
-    ! Check bounds and return
-    if( 1 <= nucIdx .and. nucIdx <= size(self % nuclides)) then
-      nuc => self % nuclides(nucIdx)
-    else
-      nuc => null()
-    end if
-
-  end function getNuclide
-
-  !!
-  !! Return a pointer to a reaction
-  !!
-  !! See nuclearData_inter for  more details
-  !!
-  function getReaction(self, MT, idx) result(reac)
-    class(aceNeutronDatabase), intent(in) :: self
-    integer(shortInt), intent(in)         :: MT
-    integer(shortInt), intent(in)         :: idx
-    class(reactionHandle), pointer        :: reac
-    integer(shortInt)                     :: idxMT
-
-    ! Catch case of invalid reaction
-    !   MT < 0 -> material reaction
-    !   MT = 0 -> does not exist
-    !   MT = 1 -> N_total has no reaction object
-    if ( MT <= 1 ) then
-      reac => null()
-      return
-    end if
-
-    ! Detect invalid indices
-    if( idx < 1 .or. idx > size(self % nuclides)) then
-      reac => null()
-      return
-    end if
-
-    ! Get nuclide reaction
-    if( MT == N_N_elastic) then
-      if (cache_nuclideCache(idx) % needsSabEl) then
-        reac => self % nuclides(idx) % thData % elasticOut
-      else
-        reac => self % nuclides(idx) % elasticScatter
-      end if
-    else if ( MT == N_fission) then
-      reac => self % nuclides(idx) % fission
-    else if (MT == N_N_ThermINEL) then
-      reac => self % nuclides(idx) % thData % inelasticOut
-    else
-      ! Find index of MT reaction
-      idxMT = self % nuclides(idx) % idxMT % getOrDefault(MT, 0)
-      ! See if the MT is present or not
-      if(idxMT == 0) then
-        reac => null()
-      else
-        reac => self % nuclides(idx) % MTdata(idxMT) % kinematics
-      end if
-    end if
-
-  end function getReaction
-
-  !!
-  !! Returns the elastic scattering majorant cross section for a nuclide
-  !!
-  !! See ceNeutronDatabase for more details
-  !!
-  function getScattMicroMajXS(self, E, kT, A, nucIdx) result(maj)
-    class(aceNeutronDatabase), intent(in) :: self
-    real(defReal), intent(in)             :: E
-    real(defReal), intent(in)             :: kT
-    real(defReal), intent(in)             :: A
-    integer(shortInt), intent(in)         :: nucIdx
-    real(defReal)                         :: maj
-    real(defReal)                         :: E_upper, E_lower, E_min, E_max
-    real(defReal)                         :: alpha
-
-    ! Find energy limits to define majorant calculation range
-    alpha = 4 / (sqrt( E * A / kT ))
-    E_upper = E * (1 + alpha) * (1 + alpha)
-    E_lower = E * (1 - alpha) * (1 - alpha)
-
-    ! Find system minimum and maximum energies
-    call self % energyBounds(E_min, E_max)
-
-    ! Avoid energy limits being outside system range
-    if (E_lower < E_min) E_lower = E_min
-    if (E_upper > E_max) E_upper = E_max
-
-    ! Find largest elastic scattering xs in energy range given by E_lower and E_upper
-    maj = self % nuclides(nucIdx) % elScatteringMaj(E_lower, E_upper)
-
-  end function getScattMicroMajXS
-
-  !!
-  !! Return energy bounds for data in the database
-  !!
-  !! See ceNeutronDatabase for more details
-  !!
-  subroutine energyBounds(self, E_min, E_max)
-    class(aceNeutronDatabase), intent(in) :: self
-    real(defReal), intent(out)            :: E_min
-    real(defReal), intent(out)            :: E_max
-
-    E_min = self % Ebounds(1)
-    E_max = self % Ebounds(2)
-
-  end subroutine energyBounds
-
-  !!
-  !! Make sure that totalXS of material with matIdx is at energy E
-  !! in ceNeutronChache
-  !!
-  !! See ceNeutronDatabase for more details
-  !!
-  subroutine updateTotalMatXS(self, E, matIdx, rand)
-    class(aceNeutronDatabase), intent(in) :: self
-    real(defReal), intent(in)             :: E
-    integer(shortInt), intent(in)         :: matIdx
-    class(RNG), intent(inout)             :: rand
-    integer(shortInt)                     :: i, nucIdx
-    real(defReal)                         :: dens
-
-    associate (mat => cache_materialCache(matIdx))
-      ! Set new energy
-      mat % E_tot  = E
-
-      ! Clean current total XS
-      mat % xss % total = ZERO
-
-      ! Construct total macro XS
-      do i = 1, size(self % materials(matIdx) % nuclides)
-        dens   = self % materials(matIdx) % dens(i)
-        nucIdx = self % materials(matIdx) % nuclides(i)
-
-        ! Update if needed
-        if(cache_nuclideCache(nucIdx) % E_tot /= E) then
-          call self % updateTotalNucXS(E, nucIdx, rand)
-        end if
-
-        ! Add microscopic XSs
-        mat % xss % total = mat % xss % total + dens * cache_nuclideCache(nucIdx) % xss % total
-      end do
-
-    end associate
-
-  end subroutine updateTotalMatXS
-
-  !!
-  !! Make sure that the majorant of ALL Active materials is at energy E
-  !! in ceNeutronChache
-  !!
-  !! See ceNeutronDatabase for more details
-  !!
-  subroutine updateMajorantXS(self, E, rand)
-    class(aceNeutronDatabase), intent(in) :: self
-    real(defReal), intent(in)             :: E
-    class(RNG), intent(inout)             :: rand
-    integer(shortInt)                     :: i, matIdx
-
-    associate (maj => cache_majorantCache(1) )
-      maj % E  = E
-      maj % xs = ZERO
-
-      do i = 1, size(self % activeMat)
-        matIdx = self % activeMat(i)
-
-        ! Update if needed
-        if( cache_materialCache(matIdx) % E_tot /= E) then
-          call self % updateTotalMatXS(E, matIdx, rand)
-        end if
-
-        maj % xs = max(maj % xs, cache_materialCache(matIdx) % xss % total)
-      end do
-    end associate
-
-  end subroutine updateMajorantXS
-
-  !!
-  !! Make sure that the macroscopic XSs for the material with matIdx are set
-  !! to energy E in ceNeutronCache
-  !!
-  !! See ceNeutronDatabase for more details
-  !!
-  subroutine updateMacroXSs(self, E, matIdx, rand)
-    class(aceNeutronDatabase), intent(in) :: self
-    real(defReal), intent(in)             :: E
-    integer(shortInt), intent(in)         :: matIdx
-    class(RNG), intent(inout)             :: rand
-    integer(shortInt)                     :: i, nucIdx
-    real(defReal)                         :: dens
-
-    associate (mat => cache_materialCache(matIdx))
-      ! Set new energy
-      mat % E_tot  = E
-      mat % E_tail = E
-
-      ! Clean current xss
-      call mat % xss % clean()
-
-      ! Construct microscopic XSs
-      do i = 1, size(self % materials(matIdx) % nuclides)
-        dens   = self % materials(matIdx) % dens(i)
-        nucIdx = self % materials(matIdx) % nuclides(i)
-
-        ! Update if needed
-        if (cache_nuclideCache(nucIdx) % E_tail /= E .or. cache_nuclideCache(nucIdx) % E_tot /= E) then
-          call self % updateMicroXSs(E, nucIdx, rand)
-        end if
-
-        ! Add microscopic XSs
-        call mat % xss % add(cache_nuclideCache(nucIdx) % xss, dens)
-      end do
-
-    end associate
-
-  end subroutine updateMacroXSs
-
-  !!
-  !! Make sure that totalXS of nuclide with nucIdx is at energy E
-  !! in ceNeutronChache
-  !!
-  !! See ceNeutronDatabase for more details
-  !!
-  subroutine updateTotalNucXS(self, E, nucIdx, rand)
-    class(aceNeutronDatabase), intent(in) :: self
-    real(defReal), intent(in)             :: E
-    integer(shortInt), intent(in)         :: nucIdx
-    class(RNG), intent(inout)             :: rand
-    logical(defBool)                      :: needsSab
-
-    associate (nucCache => cache_nuclideCache(nucIdx), &
-               nuc      => self % nuclides(nucIdx)     )
-
-      ! Check if the nuclide needs ures probability tables at this energy
-      nucCache % needsUrr = (nuc % hasProbTab .and. E >= nuc % urrE(1) .and. E <= nuc % urrE(2))
-      ! Check if the nuclide needs S(a,b) at this energy
-      nucCache % needsSabEl = (nuc % hasThData .and. E >= nuc % SabEl(1) .and. E < nuc % SabEl(2))
-      nucCache % needsSabInel = (nuc % hasThData .and. E >= nuc % SabInel(1) .and. E < nuc % SabInel(2))
-      needsSab = (nucCache % needsSabEl .or. nucCache % needsSabInel)
-
-      if (nucCache % needsUrr .or. needsSab) then
-        call self % updateMicroXSs(E, nucIdx, rand)
-      else
-        nucCache % E_tot  = E
-        call nuc % search(nucCache % idx, nucCache % f, E)
-        nucCache % xss % total = nuc % totalXS(nucCache % idx, nucCache % f)
-      end if
-
-    end associate
-
-  end subroutine updateTotalNucXS
-
-  !!
-  !! Make sure that the microscopic XSs for the nuclide with nucIdx are set
-  !! to energy E in ceNeutronCache
-  !!
-  !! See ceNeutronDatabase for more details
-  !!
-  subroutine updateMicroXSs(self, E, nucIdx, rand)
-    class(aceNeutronDatabase), intent(in) :: self
-    real(defReal), intent(in)             :: E
-    integer(shortInt), intent(in)         :: nucIdx
-    class(RNG), intent(inout)             :: rand
-
-    associate (nucCache => cache_nuclideCache(nucIdx), &
-               nuc      => self % nuclides(nucIdx)     )
-
-      nucCache % E_tail = E
-
-      ! In case the total XS hasn't been retrieved before (during tracking)
-      if (nucCache % E_tot /= E) then
-        nucCache % E_tot  = E
-        call nuc % search(nucCache % idx, nucCache % f, E)
-      end if
-
-      ! Overwrites all the micro cross sections in cache
-      ! Check if probability tables should be read
-      if (nucCache % needsUrr) then
-        associate(zaidCache => cache_zaidCache(self % nucToZaid(nucIdx)))
-          if (zaidCache % E /= E) then
-            ! Save random number for temperature correlation
-            zaidCache % xi = rand % get()
-            zaidCache % E = E
-          end if
-          call nuc % getUrrXSs(nucCache % xss, nucCache % idx, nucCache % f, E, zaidCache % xi)
-        end associate
-      elseif (nucCache % needsSabEl .or. nucCache % needsSabInel) then
-        call nuc % getThXSs(nucCache % xss, nucCache % idx, nucCache % f, E)
-      else
-        call nuc % microXSs(nucCache % xss, nucCache % idx, nucCache % f)
-      end if
-
-    end associate
-
-  end subroutine updateMicroXSs
-
-  !!
-  !! Initialise Database from dictionary and pointer to self
-  !!
-  !! See nuclearDatabase documentation for details
-  !!
-  subroutine init(self, dict, ptr, silent )
-    class(aceNeutronDatabase), target, intent(inout) :: self
-    class(dictionary), intent(in)                    :: dict
-    class(nuclearDatabase), pointer, intent(in)      :: ptr
-    logical(defBool), optional, intent(in)           :: silent
-    logical(defBool)                                 :: loud
-    type(materialItem), pointer                      :: mat
-    class(ceNeutronDatabase), pointer                :: ptr_ceDatabase
-    type(charMap)                                    :: nucSet
-    type(aceCard)                                    :: ACE
-    type(aceSabCard)                                 :: ACE_Sab
-    character(pathLen)                               :: aceLibPath
-    character(nameLen)                               :: name, name_file, nucDBRC_temp
-    character(:), allocatable                        :: zaid, file
-    integer(shortInt)                                :: i, j, envFlag, nucIdx, idx
-    integer(shortInt)                                :: maxNuc
-    logical(defBool)                                 :: isFissileMat
-    integer(shortInt),dimension(:),allocatable       :: nucIdxs, zaidDBRC
-    character(nameLen),dimension(:),allocatable      :: nucDBRC
-    integer(shortInt), parameter :: IN_SET = 1, NOT_PRESENT = 0
-    character(100), parameter :: Here = 'init (aceNeutronDatabase_class.f90)'
-
-    ! Set build console output flag
-    if(present(silent)) then
-      loud = .not.silent
-    else
-      loud = .true.
-    end if
-
-    ! Verify pointer
-    if (.not.associated(ptr, self)) then
-      call fatalError(Here,"Pointer needs to be associated with the self")
-    end if
-
-    ! Cast pointer to ceNeutronDatabase
-    ptr_ceDatabase => ceNeutronDatabase_CptrCast(ptr)
-    if(.not.associated(ptr_ceDatabase)) call fatalError(Here,"Should not happen. WTF?!")
-
-    ! Create list of all nuclides. Loop over materials
-    ! Find maximum number of nuclides: maxNuc
-    do i = 1, mm_nMat()
-      mat => mm_getMatPtr(i)
-      maxNuc = max(maxNuc, size(mat % nuclides))
-
-      ! Add all nuclides in material to the map
-      do j = 1, size(mat % nuclides)
-        name = trim(mat % nuclides(j) % toChar())
-        if (mat % nuclides(j) % hasSab) then
-          zaid = trim(mat % nuclides(j) % toChar())
-          file = trim(mat % nuclides(j) % file_Sab)
-          name = zaid // '+' // file
-          deallocate(zaid, file)
-        end if
-        call nucSet % add(name, IN_SET)
-      end do
-    end do
-
-    ! Get path to ACE library
-    call dict % get(aceLibPath,'aceLibrary')
-
-    ! Check if probability tables are on in the input file
-    call dict % getOrDefault(self % hasUrr, 'ures', .false.)
-
-    if(aceLibPath == '$SCONE_ACE') then
-      ! Get Path from enviromental variable
-      call get_environment_variable("SCONE_ACE", aceLibPath, status = envFlag)
-
-      ! Process potential errors
-      if(envFlag == -1) then
-        call fatalError(Here,'$SCONE_ACE EnVar must have length smaller then: '//numToChar(pathLen))
-
-      else if(envFlag == 1) then
-        call fatalError(Here,"EnVar $SCONE_ACE does not exist! Need to point to ACE Library")
-
-      else if(envFlag == 2) then
-        call fatalError(Here,"Compiler does not support EnVariables. &
-                              &Replace $SCONE_ACE with path in input file!")
-      else if(envFlag /= 0) then
-        call fatalError(Here,"Impossible value of envFlag:"//numToChar(envFlag))
-
-      end if
-    end if
-
-    ! Load library
-    call aceLib_load(aceLibPath)
-
-    ! Check if DBRC is listed in the input file
-    if (dict % isPresent('DBRC')) then
-
-      ! Set flag to true if DBRC nucs are in input file
-      self % hasDBRC = .true.
-
-      ! Call through list of DBRC nuclides
-      call dict % get(zaidDBRC, 'DBRC')
-      allocate(nucDBRC(size(zaidDBRC)))
-
-      ! Add all DBRC nuclides to nucSet for initialisation
-      do i = 1, size(zaidDBRC)
-        nucDBRC(i)  = numToChar(zaidDBRC(i))
-        nucDBRC_temp = trim(nucDBRC(i))//'.00'
-        call nucSet % add(nucDBRC_temp, IN_SET)
-      end do
-
-    end if
-
-    ! Build nuclide definitions
-    allocate(self % nuclides(nucSet % length()))
-    i = nucSet % begin()
-    nucIdx = 1
-    do while (i /= nucSet % end())
-
-      idx = index(nucSet % atKey(i),'+')
-      if (idx /= 0) then
-        name = trim(nucSet % atKey(i))
-        name_file = trim(name(idx+1:nameLen))
-        name = name(1:idx-1)
-      else
-        name = nucSet % atKey(i)
-      end if
-
-      if(loud) then
-        print '(A)', "Building: "// trim(name)// " with index: " //numToChar(nucIdx)
-        if (idx /= 0) print '(A)', "including S(alpha,beta) tables with file: " //trim(name_file)
-      end if
-
-      call new_neutronACE(ACE, name)
-      call self % nuclides(nucIdx) % init(ACE, nucIdx, ptr_ceDatabase)
-
-      ! Initialise S(alpha,beta) tables
-      if (idx /= 0 ) then
-        call new_moderACE(ACE_Sab, name_file)
-        call self % nuclides(nucIdx) % init_Sab(ACE_Sab)
-      end if
-
-      ! Initialise probability tables
-      if (self % hasUrr) call self % nuclides(nucIdx) % init_urr(ACE)
-
-      ! Store nucIdx in the dictionary
-      call nucSet % atSet(nucIdx, i)
-      nucIdx = nucIdx + 1
-      i = nucSet % next(i)
-    end do
-
-    ! Build Material definitions
-    allocate(self % materials(mm_nMat()))
-    allocate(nucIdxs(maxNuc))
-    do i = 1, mm_nMat()
-      mat => mm_getMatPtr(i)
-
-      ! Load nuclide indices on storage space
-      isFissileMat = .false.
-      do j = 1, size(mat % nuclides)
-        name = trim(mat % nuclides(j) % toChar())
-        if (mat % nuclides(j) % hasSab) then
-          zaid = trim(mat % nuclides(j) % toChar())
-          file = trim(mat % nuclides(j) % file_Sab)
-          name = zaid // '+' // file
-          deallocate(zaid, file)
-        end if
-        nucIdxs(j) = nucSet % get(name)
-        isFissileMat = isFissileMat .or. self % nuclides(nucIdxs(j)) % isFissile()
-      end do
-
-      ! Load data into material
-      call self % materials(i) % set( matIdx = i, &
-                                      database = ptr_ceDatabase, &
-                                      fissile = isFissileMat )
-      call self % materials(i) % setComposition( mat % dens, nucIdxs(1:size(mat % nuclides)))
-    end do
-
-    ! Calculate energy bounds
-    self % Ebounds(1) = self % nuclides(1) % eGrid(1)
-    j = size(self % nuclides(1) % eGrid)
-    self % Ebounds(2) = self % nuclides(1) % eGrid(j)
-
-    do i = 2, size(self % nuclides)
-      self % Ebounds(1) = max(self % Ebounds(1), self % nuclides(i) % eGrid(1))
-      j = size(self % nuclides(i) % eGrid)
-      self % Ebounds(2) = min(self % Ebounds(2), self % nuclides(i) % eGrid(j))
-    end do
-
-    ! If on, initialise probability tables for ures
-    if (self % hasUrr) then
-       call self % init_urr()
-    end if
-
-    ! If on, initialise DBRC
-    if (self % hasDBRC) then
-      call self % init_DBRC(nucDBRC, nucSet, self % mapDBRCnuc)
-    end if
-
-    !! Clean up
-    call aceLib_kill()
-
-  end subroutine init
-
-  !!
-  !!  Create list of nuclides with same ZAID, but possibly different temperatures
-  !!
-  !!  NOTE: compares the first 5 letters of the ZAID.TT. It would be wrong with isotopes
-  !!        with Z > 99
-  !!
-  subroutine init_urr(self)
-    class(aceNeutronDatabase), intent(inout) :: self
-    integer(shortInt)                        :: i, j
-    character(nameLen)                       :: zaid
-    type(charMap)                            :: map
-    integer(shortInt), parameter :: BEGIN=1, NOT_PRESENT = -12
-
-    ! Allocate array to map ZAIDs
-    allocate(self % nucToZaid(size(self % nuclides)))
-
-    ! Initialise ZAID map
-    write(zaid,'(A5)') adjustl(self % nuclides(1) % ZAID)
-
-    call map % add(zaid, BEGIN)
-    self % nucToZaid(1) = 1
-
-    j = 1
-    ! Loop over all nuclides
-    do i = 2,size(self % nuclides)
-      ! Get the ZAID without temperature -> only compares the first 5 letters of the ZAID.TT string
-      write(zaid,'(A5)') adjustl(self % nuclides(i) % ZAID)
-      ! Create ZAID list and mapping
-      if (map % getOrDefault(zaid, NOT_PRESENT) == NOT_PRESENT) then
-        j = j+1
-        call map % add(zaid,j)
-        self % nucToZaid(i) = j
-      else
-        self % nucToZaid(i) = map % get(zaid)
-      end if
-    end do
-
-  end subroutine init_urr
-
-  !!
-  !!  Checks through all nuclides, creates map with nuclides present and corresponding 0K nuclide
-  !!
-  subroutine init_DBRC(self, nucDBRC, nucSet, map)
-    class(aceNeutronDatabase), intent(inout)     :: self
-    character(nameLen), dimension(:), intent(in) :: nucDBRC
-    type(charMap), intent(in)                    :: nucSet
-    type(intMap), intent(out)                    :: map
-    integer(shortInt)                            :: i, j, idx0K, last
-    character(nameLen)                           :: nuc0K, nucTemp
-
-    idx0K = 1
-
-    ! Loop through DBRC nuclides
-    do i = 1, size(nucDBRC)
-
-      ! Get ZAID with 0K temperature code
-      nuc0K = trim(nucDBRC(i))//'.00'
-
-      ! Find the nucIdxs of the 0K DBRC nuclides
-      idx0K = nucSet % get(nuc0K)
-
-      ! Loop through nucSet to find the nucIdxs of the DBRC nuclides with
-      ! temperature different from 0K
-      j = nucSet % begin()
-      do while (j /= nucSet % end())
-
-        ! Get ZAIDs in the nuclide set without temperature code
-        nucTemp = nucSet % atKey(j)
-        ! Remove temperature code (.TT)
-        last = len_trim(nucTemp)
-        nucTemp = nucTemp(1:last-3)
-
-        ! If the ZAID of the DBRC nuclide matches one in nucSet, save them in the map
-        if (nucTemp == nucDBRC(i)) then
-          call map % add(nucSet % atVal(j), idx0K)
-          ! Set nuclide DBRC flag on
-          call self % nuclides(nucSet % atVal(j)) % set(dbrc=.true.)
-        end if
-
-        ! Increment index
-        j = nucSet % next(j)
-
-      end do
-
-    end do
-
-  end subroutine init_DBRC
-
-  !!
-  !! Activate this nuclearDatabase
-  !!
-  !! See nuclearDatabase documentation for details
-  !!
-  subroutine activate(self, activeMat)
-    class(aceNeutronDatabase), intent(inout)    :: self
-    integer(shortInt), dimension(:), intent(in) :: activeMat
-
-    ! Load active materials
-    if(allocated(self % activeMat)) deallocate(self % activeMat)
-    self % activeMat = activeMat
-
-    ! Configure Cache
-    if (self % hasUrr) then
-      call cache_init(size( self % materials), size(self % nuclides), 1, maxval(self % nucToZaid))
-    else
-      call cache_init(size( self % materials), size(self % nuclides))
-    end if
-
-  end subroutine activate
-
-  !!
-  !! Cast nuclearDatabase pointer to aceNeutronDatabase type pointer
-  !!
-  !! Args:
-  !!   source [in]    -> source pointer of class nuclearDatabase
-  !!
-  !! Result:
-  !!   Null if source is not of aceNeutronDatabase type
-  !!   Target points to source if source is aceNeutronDatabase type
-  !!
-  pure function aceNeutronDatabase_TptrCast(source) result(ptr)
-    class(nuclearDatabase), pointer, intent(in) :: source
-    type(aceNeutronDatabase), pointer           :: ptr
-
-    select type(source)
-      type is(aceNeutronDatabase)
-        ptr => source
-
-      class default
-        ptr => null()
-    end select
-
-  end function aceNeutronDatabase_TptrCast
-
-  !!
-  !! Cast nuclearDatabase pointer to aceNeutronDatabase class pointer
-  !!
-  !! Args:
-  !!   source [in]    -> source pointer of class nuclearDatabase
-  !!
-  !! Result:
-  !!   Null if source is not of aceNeutronDatabase class
-  !!   Target points to source if source is aceNeutronDatabase class
-  !!
-  pure function aceNeutronDatabase_CptrCast(source) result(ptr)
-    class(nuclearDatabase), pointer, intent(in) :: source
-    class(aceNeutronDatabase), pointer          :: ptr
-
-    select type(source)
-      class is(aceNeutronDatabase)
-        ptr => source
-
-      class default
-        ptr => null()
-    end select
-
-  end function aceNeutronDatabase_CptrCast
-
-
-
-end module aceNeutronDatabase_class
->>>>>>> 6c2ba032
+module aceNeutronDatabase_class
+
+  use numPrecision
+  use endfConstants
+  use universalVariables
+  use genericProcedures, only : fatalError, numToChar
+  use dictionary_class,  only : dictionary
+  use RNG_class,         only : RNG
+  use charMap_class,     only : charMap
+  use intMap_class,      only : intMap
+
+  ! Nuclear Data Interfaces
+  use nuclearDatabase_inter,        only : nuclearDatabase
+  use materialHandle_inter,         only : materialHandle
+  use nuclideHandle_inter,          only : nuclideHandle
+  use reactionHandle_inter,         only : reactionHandle
+  use ceNeutronDatabase_inter,      only : ceNeutronDatabase, ceNeutronDatabase_CptrCast
+  use neutronXSPackages_class,      only : neutronMicroXSs
+  use ceNeutronMaterial_class,      only : ceNeutronMaterial
+
+  ! Material Menu
+  use materialMenu_mod,             only : materialItem, nuclideInfo, mm_nMat => nMat, &
+                                           mm_getMatPtr => getMatPtr, mm_nameMap => nameMap
+
+  ! ACE CE Nuclear Data Objects
+  use aceLibrary_mod,               only : new_neutronAce, new_moderACE, aceLib_load => load, aceLib_kill => kill
+  use aceCard_class,                only : aceCard
+  use aceSabCard_class,             only : aceSabCard
+  use aceNeutronNuclide_class,      only : aceNeutronNuclide
+
+
+  ! CE NEUTRON CACHE
+  use ceNeutronCache_mod,           only : cache_nuclideCache => nuclideCache, &
+                                           cache_materialCache => materialCache, &
+                                           cache_majorantCache => majorantCache, &
+                                           cache_zaidCache => zaidCache, &
+                                           cache_init => init
+
+  ! Need target velocity function from scattering kernel for TMS
+  use scatteringKernels_func,       only : targetVelocity_relE, dopplerCorrectionFactor
+
+  implicit none
+  private
+
+  !!
+  !! Public Pointer Cast
+  !!
+  public :: aceNeutronDatabase_TptrCast
+  public :: aceNeutronDatabase_CptrCast
+
+  !!
+  !! A CE Neutron Database based on ACE file format
+  !!
+  !! It's possible to use probability tables in the unresolved resonance range if
+  !! ures is included in the input file
+  !!
+  !! Sample input:
+  !!   nuclearData {
+  !!   handles {
+  !!   ce {type aceNeutronDatabase; DBRC (92238 94242); ures <1 or 0>; aceLibrary <nuclear data path> ;} }
+  !!
+  !! Public Members:
+  !!   nuclides   -> array of aceNeutronNuclides with data
+  !!   materials  -> array of ceNeutronMaterials with data
+  !!   Ebounds    -> array with bottom (1) and top (2) energy bound
+  !!   activeMat  -> array of materials present in the geometry
+  !!   nucToZaid  -> map to link nuclide index to zaid index
+  !!   hasUrr     -> ures probability tables flag, it's false by default
+  !!   hasDBRC    -> DBRC flag, it's false by default
+  !!
+  !! Interface:
+  !!   nuclearData Interface
+  !!   ceNeutronDatabase Interface
+  !!
+  type, public, extends(ceNeutronDatabase) :: aceNeutronDatabase
+    type(aceNeutronNuclide),dimension(:),pointer :: nuclides  => null()
+    type(ceNeutronMaterial),dimension(:),pointer :: materials => null()
+    real(defReal), dimension(2)                  :: Ebounds   = ZERO
+    integer(shortInt),dimension(:),allocatable   :: activeMat
+
+    ! Probability tables data
+    integer(shortInt),dimension(:),allocatable   :: nucToZaid
+    logical(defBool)                             :: hasUrr = .false.
+    logical(defBool)                             :: hasDBRC = .false.
+
+  contains
+    ! nuclearData Procedures
+    procedure :: kill
+    procedure :: matNamesMap
+    procedure :: getMaterial
+    procedure :: getNuclide
+    procedure :: getReaction
+    procedure :: init
+    procedure :: init_urr
+    procedure :: init_DBRC
+    procedure :: activate
+
+    ! ceNeutronDatabase Procedures
+    procedure :: energyBounds
+    procedure :: updateTotalMatXS
+    procedure :: updateMajorantXS
+    procedure :: updateMacroXSs
+    procedure :: updateTotalNucXS
+    procedure :: updateMicroXSs
+    procedure :: getScattMicroMajXS
+
+    !aceNeutronDatabase Procedures
+    procedure :: getTempMacroMajXS
+
+  end type aceNeutronDatabase
+
+
+
+contains
+
+  !!
+  !! Return to uninitialised state
+  !!
+  elemental subroutine kill(self)
+    class(aceNeutronDatabase), intent(inout) :: self
+
+    ! Clean
+    if(associated(self % nuclides)) then
+      call self % nuclides % kill()
+      deallocate(self % nuclides)
+    end if
+
+    if(associated(self % materials)) then
+      call self % materials % kill()
+      deallocate(self % materials)
+    end if
+
+    self % EBounds = ZERO
+
+    if(allocated(self % activeMat)) deallocate(self % activeMat)
+
+  end subroutine kill
+
+  !!
+  !! Return pointer to material names map
+  !!
+  !! See nuclearData_inter for  more details
+  !!
+  function matNamesMap(self) result(map)
+    class(aceNeutronDatabase), intent(in) :: self
+    type(charMap), pointer                :: map
+
+    map => mm_nameMap
+
+  end function matNamesMap
+
+  !!
+  !! Return pointer to material in a database
+  !!
+  !! See nuclearData_inter for  more details
+  !!
+  function getMaterial(self, matIdx) result(mat)
+    class(aceNeutronDatabase), intent(in) :: self
+    integer(shortInt), intent(in)         :: matIdx
+    class(materialHandle), pointer        :: mat
+
+    ! Check bounds and return
+    if( 1 <= matIdx .and. matIdx <= size(self % materials)) then
+      mat => self % materials(matIdx)
+    else
+      mat => null()
+    end if
+
+  end function getMaterial
+
+  !!
+  !! Return pointer to nuclide in a database
+  !!
+  !! See nuclearData_inter for  more details
+  !!
+  function getNuclide(self, nucIdx) result(nuc)
+    class(aceNeutronDatabase), intent(in) :: self
+    integer(shortInt), intent(in)         :: nucIdx
+    class(nuclideHandle), pointer         :: nuc
+
+    ! Check bounds and return
+    if( 1 <= nucIdx .and. nucIdx <= size(self % nuclides)) then
+      nuc => self % nuclides(nucIdx)
+    else
+      nuc => null()
+    end if
+
+  end function getNuclide
+
+  !!
+  !! Return a pointer to a reaction
+  !!
+  !! See nuclearData_inter for  more details
+  !!
+  function getReaction(self, MT, idx) result(reac)
+    class(aceNeutronDatabase), intent(in) :: self
+    integer(shortInt), intent(in)         :: MT
+    integer(shortInt), intent(in)         :: idx
+    class(reactionHandle), pointer        :: reac
+    integer(shortInt)                     :: idxMT
+
+    ! Catch case of invalid reaction
+    !   MT < 0 -> material reaction
+    !   MT = 0 -> does not exist
+    !   MT = 1 -> N_total has no reaction object
+    if ( MT <= 1 ) then
+      reac => null()
+      return
+    end if
+
+    ! Detect invalid indices
+    if( idx < 1 .or. idx > size(self % nuclides)) then
+      reac => null()
+      return
+    end if
+
+    ! Get nuclide reaction
+    if( MT == N_N_elastic) then
+      if (cache_nuclideCache(idx) % needsSabEl) then
+        reac => self % nuclides(idx) % thData % elasticOut
+      else
+        reac => self % nuclides(idx) % elasticScatter
+      end if
+    else if ( MT == N_fission) then
+      reac => self % nuclides(idx) % fission
+    else if (MT == N_N_ThermINEL) then
+      reac => self % nuclides(idx) % thData % inelasticOut
+    else
+      ! Find index of MT reaction
+      idxMT = self % nuclides(idx) % idxMT % getOrDefault(MT, 0)
+      ! See if the MT is present or not
+      if(idxMT == 0) then
+        reac => null()
+      else
+        reac => self % nuclides(idx) % MTdata(idxMT) % kinematics
+      end if
+    end if
+
+  end function getReaction
+
+  !!
+  !! Returns the elastic scattering majorant cross section for a nuclide
+  !!
+  !! See ceNeutronDatabase for more details
+  !!
+  function getScattMicroMajXS(self, E, kT, A, nucIdx) result(maj)
+    class(aceNeutronDatabase), intent(in) :: self
+    real(defReal), intent(in)             :: E
+    real(defReal), intent(in)             :: kT
+    real(defReal), intent(in)             :: A
+    integer(shortInt), intent(in)         :: nucIdx
+    real(defReal)                         :: maj
+    real(defReal)                         :: E_upper, E_lower, E_min, E_max
+    real(defReal)                         :: alpha
+
+    ! Find energy limits to define majorant calculation range
+    alpha = 3 / (sqrt( E * A / kT ))
+    E_upper = E * (1 + alpha) * (1 + alpha)
+    E_lower = E * (1 - alpha) * (1 - alpha)
+
+    ! Find system minimum and maximum energies
+    call self % energyBounds(E_min, E_max)
+
+    ! Avoid energy limits being outside system range
+    if (E_lower < E_min) E_lower = E_min
+    if (E_upper > E_max) E_upper = E_max
+
+    ! Find largest elastic scattering xs in energy range given by E_lower and E_upper
+    maj = self % nuclides(nucIdx) % elScatteringMaj(E_lower, E_upper)
+
+  end function getScattMicroMajXS
+
+  !!
+  !! Return energy bounds for data in the database
+  !!
+  !! See ceNeutronDatabase for more details
+  !!
+  subroutine energyBounds(self, E_min, E_max)
+    class(aceNeutronDatabase), intent(in) :: self
+    real(defReal), intent(out)            :: E_min
+    real(defReal), intent(out)            :: E_max
+
+    E_min = self % Ebounds(1)
+    E_max = self % Ebounds(2)
+
+  end subroutine energyBounds
+
+  !!
+  !! Make sure that totalXS of material with matIdx is at energy E
+  !! in ceNeutronChache
+  !!
+  !! See ceNeutronDatabase for more details
+  !!
+  subroutine updateTotalMatXS(self, E, matIdx, rand)
+    class(aceNeutronDatabase), intent(in) :: self
+    real(defReal), intent(in)             :: E
+    integer(shortInt), intent(in)         :: matIdx
+    class(RNG), intent(inout)             :: rand
+    type(materialItem), pointer           :: matItem
+    integer(shortInt)                     :: i, nucIdx
+    real(defReal)                         :: dens
+    character(100), parameter :: Here = 'updateTotalMatXS (aceNeutronDatabase_class.f90)'
+
+    associate ( mat => cache_materialCache(matIdx))
+
+      matItem => mm_getMatPtr(matIdx)
+
+      ! Set new energy
+      mat % E_tot  = E
+
+      ! Clean current total XS
+      mat % xss % total = ZERO
+
+      if (matItem % hasTMS) then
+        call updateTempMacroMajorantXS(self, E, matIdx)
+      else
+
+        ! Construct total macro XS
+        do i = 1, size(self % materials(matIdx) % nuclides)
+          dens   = self % materials(matIdx) % dens(i)
+          nucIdx = self % materials(matIdx) % nuclides(i)
+
+          ! Update if needed
+          if(cache_nuclideCache(nucIdx) % E_tot /= E) then
+            call self % updateTotalNucXS(E, nucIdx, rand)
+          end if
+
+          ! Add microscopic XSs
+          mat % xss % total = mat % xss % total + dens * cache_nuclideCache(nucIdx) % xss % total
+        end do
+
+      end if
+    end associate
+  end subroutine updateTotalMatXS
+
+  !!
+  !! Make sure that the majorant of ALL Active materials is at energy E
+  !! in ceNeutronChache
+  !!
+  !! See ceNeutronDatabase for more details
+  !!
+  subroutine updateMajorantXS(self, E, rand)
+    class(aceNeutronDatabase), intent(in) :: self
+    real(defReal), intent(in)             :: E
+    class(RNG), intent(inout)             :: rand
+    integer(shortInt)                     :: i, matIdx
+
+    associate (maj => cache_majorantCache(1) )
+      maj % E  = E
+      maj % xs = ZERO
+
+      do i = 1, size(self % activeMat)
+        matIdx = self % activeMat(i)
+
+        ! Update if needed
+        if( cache_materialCache(matIdx) % E_tot /= E) then
+          call self % updateTotalMatXS(E, matIdx, rand)
+        end if
+
+        maj % xs = max(maj % xs, cache_materialCache(matIdx) % xss % total)
+      end do
+    end associate
+
+  end subroutine updateMajorantXS
+
+  !!
+  !! Make sure that the macroscopic XSs for the material with matIdx are set
+  !! to energy E in ceNeutronCache
+  !!
+  !! See ceNeutronDatabase for more details
+  !!
+  subroutine updateMacroXSs(self, E, matIdx, rand)
+    class(aceNeutronDatabase), intent(in) :: self
+    real(defReal), intent(in)             :: E
+    integer(shortInt), intent(in)         :: matIdx
+    type(materialItem), pointer           :: matItem
+    class(RNG), intent(inout)             :: rand
+    integer(shortInt)                     :: i, nucIdx
+    real(defReal)                         :: dens, corrFact
+    real(defReal)                         :: deltakT, matkT, kT
+    real(defReal)                         :: A, E_min, E_max, rel_E
+    character(100), parameter :: Here = 'updateMacroXSs (aceNeutronDatabase_class.f90)'
+    associate (mat => cache_materialCache(matIdx))
+      ! Set new energy
+      mat % E_tot  = E
+      mat % E_tail = E
+
+      ! Clean current xss
+      call mat % xss % clean()
+
+      matItem => mm_getMatPtr(matIdx)
+      if(.not.associated(matItem)) then
+        call fatalError(Here, "Failed to get mat")
+      end if
+
+      if (matItem % hasTMS) then
+
+        matkT = (kBoltzmann * matItem % T) / joulesPerMeV
+        ! Construct microscopic XSs
+        do i = 1, size(self % materials(matIdx) % nuclides)
+          dens   = self % materials(matIdx) % dens(i)
+          nucIdx = self % materials(matIdx) % nuclides(i)
+          kT = self % nuclides(nucIdx) % getkT()
+          A = self % nuclides(nucIdx) % getMass()
+          deltakT = matkT - kT
+
+          !call fatal error if material temp is lower then base nuclide temps
+          if (deltakT < -1e-8) then
+            call fatalError(Here,"Material temperature must be greater than the nuclear data temperature. Try a higher temp.")
+          end if
+
+          rel_E = targetVelocity_relE(E, A, deltakT, rand)
+
+          ! Call through system minimum and maximum energies
+          call self % energyBounds(E_min, E_max)
+
+          ! avoid sampled relative energy from MB dist extending into energies outside system range
+          if (rel_E < E_min) rel_E = E_min
+          if (E_max < rel_E) rel_E = E_max
+
+          ! G factor correction for low energies
+          corrFact = dopplerCorrectionFactor(E, A, deltakT)
+
+          ! Update if needed
+          if(cache_nuclideCache(nucIdx) % E_tail /= E) then
+            call self % updateMicroXSs(rel_E, nucIdx, rand)
+          end if
+
+          ! Add microscopic XSs
+          call mat % xss % add(cache_nuclideCache(nucIdx) % xss, dens, corrFact)
+        end do
+
+      else
+        ! Construct microscopic XSs
+        do i = 1, size(self % materials(matIdx) % nuclides)
+          dens   = self % materials(matIdx) % dens(i)
+          nucIdx = self % materials(matIdx) % nuclides(i)
+
+          ! Update if needed
+          if(cache_nuclideCache(nucIdx) % E_tail /= E) then
+
+            call self % updateMicroXSs(E, nucIdx, rand)
+          end if
+
+          ! Add microscopic XSs
+          call mat % xss % add(cache_nuclideCache(nucIdx) % xss, dens)
+        end do
+
+      end if
+
+
+    end associate
+
+  end subroutine updateMacroXSs
+
+  !!
+  !! Make sure that totalXS of nuclide with nucIdx is at energy E
+  !! in ceNeutronChache
+  !!
+  !! See ceNeutronDatabase for more details
+  !!
+  subroutine updateTotalNucXS(self, E, nucIdx, rand)
+    class(aceNeutronDatabase), intent(in) :: self
+    real(defReal), intent(in)             :: E
+    integer(shortInt), intent(in)         :: nucIdx
+    class(RNG), intent(inout)             :: rand
+    logical(defBool)                      :: needsSab
+
+    associate (nucCache => cache_nuclideCache(nucIdx), &
+               nuc      => self % nuclides(nucIdx)     )
+
+      ! Check if the nuclide needs ures probability tables at this energy
+      nucCache % needsUrr = (nuc % hasProbTab .and. E >= nuc % urrE(1) .and. E <= nuc % urrE(2))
+      ! Check if the nuclide needs S(a,b) at this energy
+      nucCache % needsSabEl = (nuc % hasThData .and. E >= nuc % SabEl(1) .and. E < nuc % SabEl(2))
+      nucCache % needsSabInel = (nuc % hasThData .and. E >= nuc % SabInel(1) .and. E < nuc % SabInel(2))
+      needsSab = (nucCache % needsSabEl .or. nucCache % needsSabInel)
+
+      if (nucCache % needsUrr .or. needsSab) then
+        call self % updateMicroXSs(E, nucIdx, rand)
+      else
+        nucCache % E_tot  = E
+        call nuc % search(nucCache % idx, nucCache % f, E)
+        nucCache % xss % total = nuc % totalXS(nucCache % idx, nucCache % f)
+      end if
+
+    end associate
+
+  end subroutine updateTotalNucXS
+
+  !!
+  !! Make sure that the microscopic XSs for the nuclide with nucIdx are set
+  !! to energy E in ceNeutronCache
+  !!
+  !! See ceNeutronDatabase for more details
+  !!
+  subroutine updateMicroXSs(self, E, nucIdx, rand)
+    class(aceNeutronDatabase), intent(in) :: self
+    real(defReal), intent(in)             :: E
+    integer(shortInt), intent(in)         :: nucIdx
+    class(RNG), intent(inout)             :: rand
+
+    associate (nucCache => cache_nuclideCache(nucIdx), &
+               nuc      => self % nuclides(nucIdx)     )
+
+      nucCache % E_tail = E
+
+      ! In case the total XS hasn't been retrieved before (during tracking)
+      if (nucCache % E_tot /= E) then
+        nucCache % E_tot  = E
+        call nuc % search(nucCache % idx, nucCache % f, E)
+      end if
+
+      ! Overwrites all the micro cross sections in cache
+      ! Check if probability tables should be read
+      if (nucCache % needsUrr) then
+        associate(zaidCache => cache_zaidCache(self % nucToZaid(nucIdx)))
+          if (zaidCache % E /= E) then
+            ! Save random number for temperature correlation
+            zaidCache % xi = rand % get()
+            zaidCache % E = E
+          end if
+          call nuc % getUrrXSs(nucCache % xss, nucCache % idx, nucCache % f, E, zaidCache % xi)
+        end associate
+      elseif (nucCache % needsSabEl .or. nucCache % needsSabInel) then
+        call nuc % getThXSs(nucCache % xss, nucCache % idx, nucCache % f, E)
+      else
+        call nuc % microXSs(nucCache % xss, nucCache % idx, nucCache % f)
+      end if
+
+    end associate
+
+  end subroutine updateMicroXSs
+
+  !!
+  !! Initialise Database from dictionary and pointer to self
+  !!
+  !! See nuclearDatabase documentation for details
+  !!
+  subroutine init(self, dict, ptr, silent )
+    class(aceNeutronDatabase), target, intent(inout) :: self
+    class(dictionary), intent(in)                    :: dict
+    class(nuclearDatabase), pointer, intent(in)      :: ptr
+    logical(defBool), optional, intent(in)           :: silent
+    logical(defBool)                                 :: loud
+    type(materialItem), pointer                      :: mat
+    class(ceNeutronDatabase), pointer                :: ptr_ceDatabase
+    type(charMap)                                    :: nucSet
+    type(aceCard)                                    :: ACE
+    type(aceSabCard)                                 :: ACE_Sab
+    character(pathLen)                               :: aceLibPath
+    character(nameLen)                               :: name, name_file, nucDBRC_temp
+    character(:), allocatable                        :: zaid, file
+    integer(shortInt)                                :: i, j, envFlag, nucIdx, idx
+    integer(shortInt)                                :: maxNuc
+    logical(defBool)                                 :: isFissileMat
+    integer(shortInt),dimension(:),allocatable       :: nucIdxs, zaidDBRC
+    character(nameLen),dimension(:),allocatable      :: nucDBRC
+    integer(shortInt), parameter :: IN_SET = 1, NOT_PRESENT = 0
+    character(100), parameter :: Here = 'init (aceNeutronDatabase_class.f90)'
+
+    ! Set build console output flag
+    if(present(silent)) then
+      loud = .not.silent
+    else
+      loud = .true.
+    end if
+
+    ! Verify pointer
+    if (.not.associated(ptr, self)) then
+      call fatalError(Here,"Pointer needs to be associated with the self")
+    end if
+
+    ! Cast pointer to ceNeutronDatabase
+    ptr_ceDatabase => ceNeutronDatabase_CptrCast(ptr)
+    if(.not.associated(ptr_ceDatabase)) call fatalError(Here,"Should not happen. WTF?!")
+
+    ! Create list of all nuclides. Loop over materials
+    ! Find maximum number of nuclides: maxNuc
+    do i = 1, mm_nMat()
+      mat => mm_getMatPtr(i)
+      maxNuc = max(maxNuc, size(mat % nuclides))
+
+      ! Add all nuclides in material to the map
+      do j = 1, size(mat % nuclides)
+        name = trim(mat % nuclides(j) % toChar())
+        if (mat % nuclides(j) % hasSab) then
+          zaid = trim(mat % nuclides(j) % toChar())
+          file = trim(mat % nuclides(j) % file_Sab)
+          name = zaid // '+' // file
+          deallocate(zaid, file)
+        end if
+        call nucSet % add(name, IN_SET)
+      end do
+    end do
+
+    ! Get path to ACE library
+    call dict % get(aceLibPath,'aceLibrary')
+
+    ! Check if probability tables are on in the input file
+    call dict % getOrDefault(self % hasUrr, 'ures', .false.)
+
+    if(aceLibPath == '$SCONE_ACE') then
+      ! Get Path from enviromental variable
+      call get_environment_variable("SCONE_ACE", aceLibPath, status = envFlag)
+
+      ! Process potential errors
+      if(envFlag == -1) then
+        call fatalError(Here,'$SCONE_ACE EnVar must have length smaller then: '//numToChar(pathLen))
+
+      else if(envFlag == 1) then
+        call fatalError(Here,"EnVar $SCONE_ACE does not exist! Need to point to ACE Library")
+
+      else if(envFlag == 2) then
+        call fatalError(Here,"Compiler does not support EnVariables. &
+                              &Replace $SCONE_ACE with path in input file!")
+      else if(envFlag /= 0) then
+        call fatalError(Here,"Impossible value of envFlag:"//numToChar(envFlag))
+
+      end if
+    end if
+
+    ! Load library
+    call aceLib_load(aceLibPath)
+
+    ! Check if DBRC is listed in the input file
+    if (dict % isPresent('DBRC')) then
+
+      ! Set flag to true if DBRC nucs are in input file
+      self % hasDBRC = .true.
+
+      ! Call through list of DBRC nuclides
+      call dict % get(zaidDBRC, 'DBRC')
+      allocate(nucDBRC(size(zaidDBRC)))
+
+      ! Add all DBRC nuclides to nucSet for initialisation
+      do i = 1, size(zaidDBRC)
+        nucDBRC(i)  = numToChar(zaidDBRC(i))
+        nucDBRC_temp = trim(nucDBRC(i))//'.00'
+        call nucSet % add(nucDBRC_temp, IN_SET)
+      end do
+
+    end if
+
+    ! Build nuclide definitions
+    allocate(self % nuclides(nucSet % length()))
+    i = nucSet % begin()
+    nucIdx = 1
+    do while (i /= nucSet % end())
+
+      idx = index(nucSet % atKey(i),'+')
+      if (idx /= 0) then
+        name = trim(nucSet % atKey(i))
+        name_file = trim(name(idx+1:nameLen))
+        name = name(1:idx-1)
+      else
+        name = nucSet % atKey(i)
+      end if
+
+      if(loud) then
+        print '(A)', "Building: "// trim(name)// " with index: " //numToChar(nucIdx)
+        if (idx /= 0) print '(A)', "including S(alpha,beta) tables with file: " //trim(name_file)
+      end if
+
+      call new_neutronACE(ACE, name)
+      call self % nuclides(nucIdx) % init(ACE, nucIdx, ptr_ceDatabase)
+
+      ! Initialise S(alpha,beta) tables
+      if (idx /= 0 ) then
+        call new_moderACE(ACE_Sab, name_file)
+        call self % nuclides(nucIdx) % init_Sab(ACE_Sab)
+      end if
+
+      ! Initialise probability tables
+      if (self % hasUrr) call self % nuclides(nucIdx) % init_urr(ACE)
+
+      ! Store nucIdx in the dictionary
+      call nucSet % atSet(nucIdx, i)
+      nucIdx = nucIdx + 1
+      i = nucSet % next(i)
+    end do
+
+    ! Build Material definitions
+    allocate(self % materials(mm_nMat()))
+    allocate(nucIdxs(maxNuc))
+    do i = 1, mm_nMat()
+      mat => mm_getMatPtr(i)
+
+      ! Load nuclide indices on storage space
+      isFissileMat = .false.
+      do j = 1, size(mat % nuclides)
+        name = trim(mat % nuclides(j) % toChar())
+        if (mat % nuclides(j) % hasSab) then
+          zaid = trim(mat % nuclides(j) % toChar())
+          file = trim(mat % nuclides(j) % file_Sab)
+          name = zaid // '+' // file
+          deallocate(zaid, file)
+        end if
+        nucIdxs(j) = nucSet % get(name)
+        isFissileMat = isFissileMat .or. self % nuclides(nucIdxs(j)) % isFissile()
+      end do
+
+      ! Load data into material
+      call self % materials(i) % set( matIdx = i, &
+                                      database = ptr_ceDatabase, &
+                                      fissile = isFissileMat )
+      call self % materials(i) % setComposition( mat % dens, nucIdxs(1:size(mat % nuclides)))
+    end do
+
+    ! Calculate energy bounds
+    self % Ebounds(1) = self % nuclides(1) % eGrid(1)
+    j = size(self % nuclides(1) % eGrid)
+    self % Ebounds(2) = self % nuclides(1) % eGrid(j)
+
+    do i = 2, size(self % nuclides)
+      self % Ebounds(1) = max(self % Ebounds(1), self % nuclides(i) % eGrid(1))
+      j = size(self % nuclides(i) % eGrid)
+      self % Ebounds(2) = min(self % Ebounds(2), self % nuclides(i) % eGrid(j))
+    end do
+
+    ! If on, initialise probability tables for ures
+    if (self % hasUrr) then
+       call self % init_urr()
+    end if
+
+    ! If on, initialise DBRC
+    if (self % hasDBRC) then
+      call self % init_DBRC(nucDBRC, nucSet, self % mapDBRCnuc)
+    end if
+
+    !! Clean up
+    call aceLib_kill()
+
+  end subroutine init
+
+  !!
+  !!  Create list of nuclides with same ZAID, but possibly different temperatures
+  !!
+  !!  NOTE: compares the first 5 letters of the ZAID.TT. It would be wrong with isotopes
+  !!        with Z > 99
+  !!
+  subroutine init_urr(self)
+    class(aceNeutronDatabase), intent(inout) :: self
+    integer(shortInt)                        :: i, j
+    character(nameLen)                       :: zaid
+    type(charMap)                            :: map
+    integer(shortInt), parameter :: BEGIN=1, NOT_PRESENT = -12
+
+    ! Allocate array to map ZAIDs
+    allocate(self % nucToZaid(size(self % nuclides)))
+
+    ! Initialise ZAID map
+    write(zaid,'(A5)') adjustl(self % nuclides(1) % ZAID)
+
+    call map % add(zaid, BEGIN)
+    self % nucToZaid(1) = 1
+
+    j = 1
+    ! Loop over all nuclides
+    do i = 2,size(self % nuclides)
+      ! Get the ZAID without temperature -> only compares the first 5 letters of the ZAID.TT string
+      write(zaid,'(A5)') adjustl(self % nuclides(i) % ZAID)
+      ! Create ZAID list and mapping
+      if (map % getOrDefault(zaid, NOT_PRESENT) == NOT_PRESENT) then
+        j = j+1
+        call map % add(zaid,j)
+        self % nucToZaid(i) = j
+      else
+        self % nucToZaid(i) = map % get(zaid)
+      end if
+    end do
+
+  end subroutine init_urr
+
+  !!
+  !!  Checks through all nuclides, creates map with nuclides present and corresponding 0K nuclide
+  !!
+  subroutine init_DBRC(self, nucDBRC, nucSet, map)
+    class(aceNeutronDatabase), intent(inout)     :: self
+    character(nameLen), dimension(:), intent(in) :: nucDBRC
+    type(charMap), intent(in)                    :: nucSet
+    type(intMap), intent(out)                    :: map
+    integer(shortInt)                            :: i, j, idx0K, last
+    character(nameLen)                           :: nuc0K, nucTemp
+
+    idx0K = 1
+
+    ! Loop through DBRC nuclides
+    do i = 1, size(nucDBRC)
+
+      ! Get ZAID with 0K temperature code
+      nuc0K = trim(nucDBRC(i))//'.00'
+
+      ! Find the nucIdxs of the 0K DBRC nuclides
+      idx0K = nucSet % get(nuc0K)
+
+      ! Loop through nucSet to find the nucIdxs of the DBRC nuclides with
+      ! temperature different from 0K
+      j = nucSet % begin()
+      do while (j /= nucSet % end())
+
+        ! Get ZAIDs in the nuclide set without temperature code
+        nucTemp = nucSet % atKey(j)
+        ! Remove temperature code (.TT)
+        last = len_trim(nucTemp)
+        nucTemp = nucTemp(1:last-3)
+
+        ! If the ZAID of the DBRC nuclide matches one in nucSet, save them in the map
+        if (nucTemp == nucDBRC(i)) then
+          call map % add(nucSet % atVal(j), idx0K)
+          ! Set nuclide DBRC flag on
+          call self % nuclides(nucSet % atVal(j)) % set(dbrc=.true.)
+        end if
+
+        ! Increment index
+        j = nucSet % next(j)
+
+      end do
+
+    end do
+
+  end subroutine init_DBRC
+
+  !!
+  !! Activate this nuclearDatabase
+  !!
+  !! See nuclearDatabase documentation for details
+  !!
+  subroutine activate(self, activeMat)
+    class(aceNeutronDatabase), intent(inout)    :: self
+    integer(shortInt), dimension(:), intent(in) :: activeMat
+
+    ! Load active materials
+    if(allocated(self % activeMat)) deallocate(self % activeMat)
+    self % activeMat = activeMat
+
+    ! Configure Cache
+    if (self % hasUrr) then
+      call cache_init(size( self % materials), size(self % nuclides), 1, maxval(self % nucToZaid))
+    else
+      call cache_init(size( self % materials), size(self % nuclides))
+    end if
+
+  end subroutine activate
+
+  !!
+  !! Cast nuclearDatabase pointer to aceNeutronDatabase type pointer
+  !!
+  !! Args:
+  !!   source [in]    -> source pointer of class nuclearDatabase
+  !!
+  !! Result:
+  !!   Null if source is not of aceNeutronDatabase type
+  !!   Target points to source if source is aceNeutronDatabase type
+  !!
+  pure function aceNeutronDatabase_TptrCast(source) result(ptr)
+    class(nuclearDatabase), pointer, intent(in) :: source
+    type(aceNeutronDatabase), pointer           :: ptr
+
+    select type(source)
+      type is(aceNeutronDatabase)
+        ptr => source
+
+      class default
+        ptr => null()
+    end select
+
+  end function aceNeutronDatabase_TptrCast
+
+  !!
+  !! Cast nuclearDatabase pointer to aceNeutronDatabase class pointer
+  !!
+  !! Args:
+  !!   source [in]    -> source pointer of class nuclearDatabase
+  !!
+  !! Result:
+  !!   Null if source is not of aceNeutronDatabase class
+  !!   Target points to source if source is aceNeutronDatabase class
+  !!
+  pure function aceNeutronDatabase_CptrCast(source) result(ptr)
+    class(nuclearDatabase), pointer, intent(in) :: source
+    class(aceNeutronDatabase), pointer          :: ptr
+
+    select type(source)
+      class is(aceNeutronDatabase)
+        ptr => source
+
+      class default
+        ptr => null()
+    end select
+
+  end function aceNeutronDatabase_CptrCast
+
+
+
+end module aceNeutronDatabase_class