--- conflicted
+++ resolved
@@ -1,887 +1,3 @@
-<<<<<<< HEAD
-module aceNeutronNuclide_class
-
-  use numPrecision
-  use endfConstants
-  use universalVariables
-  use genericProcedures, only : fatalError, numToChar, binarySearch
-  use RNG_class,         only : RNG
-  use aceCard_class,     only : aceCard
-  use stack_class,       only : stackInt
-  use intMap_class,      only : intMap
-
-  ! Nuclear Data Interfaces
-  use ceNeutronDatabase_inter,      only : ceNeutronDatabase
-  use nuclideHandle_inter,          only : nuclideHandle
-  use ceNeutronNuclide_inter,       only : ceNeutronNuclide, kill_super => kill
-  use uncorrelatedReactionCE_inter, only : uncorrelatedReactionCE
-  use elasticNeutronScatter_class,  only : elasticNeutronScatter
-  use fissionCE_class,              only : fissionCE
-  use neutronScatter_class,         only : neutronScatter
-  use pureCapture_class,            only : pureCapture
-  use neutronXSPackages_class,      only : neutronMicroXSs
-
-  ! Unresolved resonances treatment
-  use urrProbabilityTables_class,   only : urrProbabilityTables
-
-  ! CE NEUTRON CACHE
-  use ceNeutronCache_mod,           only : nuclideCache
-
-  implicit none
-  private
-
-  !!
-  !! Public Pointer Cast
-  !!
-  public aceNeutronNuclide_CptrCast
-  public aceNeutronNuclide_TptrCast
-
-
-  ! Grid location parameters
-  integer(shortInt), parameter :: TOTAL_XS      = 1
-  integer(shortInt), parameter :: ESCATTER_XS   = 2
-  integer(shortInt), parameter :: IESCATTER_XS  = 3
-  integer(shortInt), parameter :: CAPTURE_XS    = 4
-  integer(shortInt), parameter :: FISSION_XS    = 5
-  integer(shortInt), parameter :: NU_FISSION    = 6
-
-
-  !!
-  !! Groups data related to an MT reaction
-  !!
-  !! Public Members:
-  !!   MT         -> MT number of the reaction
-  !!   firstIdx   -> first index occupied by the data on nuclide energy grid
-  !!   xs         -> array of reaction XSs
-  !!   kinematics -> reaction object for this MT reajction. Contains data about 2nd-ary
-  !!     particle distributions
-  !!
-  type, public :: reactionMT
-    integer(shortInt)                         :: MT       = 0
-    integer(shortInt)                         :: firstIdx = 0
-    real(defReal),dimension(:),allocatable    :: xs
-    class(uncorrelatedReactionCE),allocatable :: kinematics
-  end type reactionMT
-
-  !!
-  !! CE Neutron Nuclide Implementation that follows directly from the specification of ACE data
-  !!
-  !! NOTE:
-  !!   IGNORES MT=5 (N_ANYTHING) in its current implementation !
-  !!   IN JEF 3.1.1 It will Reduce accuracy of Tc99 collision processing
-  !!
-  !! Public Members:
-  !!   ZAID           -> ZZAAA.TTc ID of the ACE card of the nuclide
-  !!   eGrid          -> Energy grid for the XSs
-  !!   mainData       -> Array of XSs that are required in ceNeutronMicroXSs, that is
-  !!     (total, capture, escatter, iescatter, fission, nuFission)
-  !!   MTdata         -> array of 'reactionMT's with data for all MT reactions in the nuclide
-  !!     only reactions 1:nMT are active, that is can be sampled during tracking
-  !!   nMT            -> number of active MT reactions that produce 2nd-ary neutrons
-  !!   idxMT          -> intMap that maps MT -> index in MTdata array
-  !!   elasticScatter -> reactionHandle with data for elastic scattering
-  !!   fission        -> reactionHandle with fission data (may be uninitialised)
-  !!   urrE           -> energy boundaries of probability tables. It's zero if tables are off
-  !!   probTab        -> probability tables for ures
-  !!   hasProbTab     -> probability tables flag, it's false by default
-  !!   IFF            -> ures probability tables multiplication factor flag
-  !!
-  !! Interface:
-  !!   ceNeutronNuclide Interface
-  !!   search    -> search energy grid and return index and interpolation factor
-  !!   totalXS   -> return totalXS given index and interpolation factor
-  !!   microXSs  -> return interpolated ceNeutronMicroXSs package given index and inter. factor
-  !!   getUrrXSs -> return ceNeutronMicroXSs accounting for ures probability tables
-  !!   init      -> build nuclide from aceCard
-  !!   init_urr  -> build list and mapping of nuclides to maintain temperature correlation
-  !!                when reading ures probability tables
-  !!   display   -> print information about the nuclide to the console
-  !!
-  type, public, extends(ceNeutronNuclide) :: aceNeutronNuclide
-    character(nameLen)                          :: ZAID    = ''
-    real(defReal), dimension(:), allocatable    :: eGrid
-    real(defReal), dimension(:,:), allocatable  :: mainData
-    type(reactionMT), dimension(:), allocatable :: MTdata
-    integer(shortInt)                           :: nMT     = 0
-    type(intMap)                                :: idxMT
-
-    type(elasticNeutronScatter) :: elasticScatter
-    type(fissionCE)             :: fission
-
-    ! URR probability tables
-    real(defReal), dimension(2) :: urrE
-    type(urrProbabilityTables)  :: probTab
-    logical(defBool)            :: hasProbTab = .false.
-    integer(shortInt)           :: IFF = 0
-
-    !DBRC nuclide flag
-    logical(defBool)            :: isNucDBRC = .false.
-
-  contains
-    ! Superclass Interface
-    procedure :: invertInelastic
-    procedure :: xsOf
-    procedure :: elScatteringXS
-    procedure :: kill
-
-    ! Local interface
-    procedure :: search
-    procedure :: totalXS
-    procedure :: scatterXS
-    procedure :: microXSs
-    procedure :: getUrrXSs
-    procedure :: getThXSs
-    procedure :: elScatteringTMaj
-    procedure :: init
-    procedure :: init_urr
-    procedure :: init_Sab
-    procedure :: display
-    procedure :: totNucTMaj
-
-  end type aceNeutronNuclide
-
-contains
-
-  !!
-  !! Invert PDF of inelastic stattering
-  !!
-  !! TODO: This is quite rought implementation. Improve it!
-  !!
-  !! See ceNeutronNuclide documentation
-  !!
-  function invertInelastic(self, E, rand) result(MT)
-    class(aceNeutronNuclide), intent(in) :: self
-    real(defReal), intent(in)            :: E
-    class(RNG), intent(inout)            :: rand
-    integer(shortInt)                    :: MT
-    integer(shortInt)                    :: idx, i, idxT
-    real(defReal)                        :: f, XS, topXS, bottomXS
-    character(100), parameter :: Here = 'invertInelastic (aceNeutronNuclide_class.f90)'
-
-    ! Obtain bin index and interpolation factor
-    if (nuclideCache(self % getNucIdx()) % E_tot == E) then
-      idx = nuclideCache(self % getNucIdx()) % idx
-      f   = nuclideCache(self % getNucIdx()) % f
-
-    else
-      call self % search(idx, f, E)
-
-    end if
-
-    ! Get inelastic XS
-    XS = self % mainData(IESCATTER_XS, idx+1) * f + (ONE-f) * self % mainData(IESCATTER_XS, idx)
-
-    ! Invert
-    XS = XS * rand % get()
-    do i=1,self % nMT
-      ! Get index in MT reaction grid
-      idxT = idx - self % MTdata(i) % firstIdx + 1
-      if( idxT < 0 ) cycle
-
-      ! Get top and bottom XS
-      topXS = self % MTdata(i) % xs(idxT+1)
-      bottomXS = self % MTdata(i) % xs(idxT)
-
-      ! Decrement total inelastic and exit if sampling is finished
-      XS = XS - topXS * f - (ONE-f) * bottomXS
-      if(XS <= ZERO) then
-        MT = self % MTdata(i) % MT
-        return
-      end if
-    end do
-
-    ! Sampling must have failed. Throw fatalError
-    call fatalError(Here,'Failed to invert inelastic scattering in nuclide '//trim(self % ZAID))
-    MT = 0
-
-  end function invertInelastic
-
-  !!
-  !! Return Cross-Section of reaction MT at energy E
-  !!
-  !! Needs to use ceNeutronCache
-  !!
-  !! TODO: This is quite rought implementation. Improve it!
-  !!
-  !! See ceNeutronNuclide documentation
-  !!
-  function xsOf(self, MT, E) result(xs)
-    class(aceNeutronNuclide), intent(in) :: self
-    integer(shortInt), intent(in)        :: MT
-    real(defReal), intent(in)            :: E
-    real(defReal)                        :: xs
-    integer(shortInt)                    :: idx, idxMT
-    real(defReal)                        :: f, topXS, bottomXS
-    character(100), parameter :: Here = 'xsOf (aceNeutronNuclide_class.f90)'
-
-    ! Find the index of MT reaction in nuclide
-    idxMT = self % idxMT % getOrDefault(MT, 0)
-
-    ! Error message if not found
-    if (idxMT == 0) then
-      call fatalError(Here, 'Requested MT: '//numToChar(MT)// &
-                             ' is not present in nuclide '//trim(self % ZAID))
-    end if
-
-    ! Obtain bin index and interpolation factor
-    if (nuclideCache(self % getNucIdx()) % E_tot == E) then
-      idx = nuclideCache(self % getNucIdx()) % idx
-      f   = nuclideCache(self % getNucIdx()) % f
-
-    else
-      call self % search(idx, f, E)
-
-    end if
-
-    ! Obtain value
-    if (idxMT > 0) then
-      idx = idx - self % MTdata(idxMT) % firstIdx
-      if (idx < 0) then
-        topXS = ZERO
-        bottomXS = ZERO
-      else
-        topXS    = self % MTdata(idxMT) % xs(idx+1)
-        bottomXS = self % MTdata(idxMT) % xs(idx)
-      end if
-
-    else
-      idxMT = -idxMT
-      topXS    = self % mainData(idxMT, idx+1)
-      bottomXS = self % mainData(idxMT, idx)
-    end if
-
-    xs = topXS * f + (1-f) * bottomXS
-
-  end function xsOf
-
-  !!
-  !! Return to uninitialised state
-  !!
-  elemental subroutine kill(self)
-    class(aceNeutronNuclide), intent(inout) :: self
-    integer(shortInt)                       :: i
-
-    ! Call superclass
-    call kill_super(self)
-
-    ! Release reactions
-    call self % elasticScatter % kill()
-    call self % fission % kill()
-
-    if(allocated(self % MTdata)) then
-      do i=1,size(self % MTdata)
-        call self % MTdata(i) % kinematics % kill()
-      end do
-    end if
-
-    ! Local killing
-    self % ZAID = ''
-    self % nMT  = 0
-    if(allocated(self % MTdata))   deallocate(self % MTdata)
-    if(allocated(self % mainData)) deallocate(self % mainData)
-    if(allocated(self % eGrid))    deallocate(self % eGrid)
-    call self % idxMT % kill()
-
-  end subroutine kill
-
-  !!
-  !! Search energy for grid and interpolation factor for energy E
-  !!
-  !! Interpolation factor definition:
-  !!   f = (E - E_low) / (E_top - E_low)
-  !!   E = E_top * f + E_low * (1-f)
-  !!
-  !! Args:
-  !!   idx [out] -> index of the bottom bin for energy E
-  !!   f   [out] -> value of the interpolation factor for energy E
-  !!   E   [in]  -> Energy to search for [MeV]
-  !!
-  !! Errors:
-  !!   If energy E is beyond range terminate with fatalError
-  !!
-  subroutine search(self, idx, f, E)
-    class(aceNeutronNuclide), intent(in) :: self
-    integer(shortInt), intent(out)       :: idx
-    real(defReal), intent(out)           :: f
-    real(defReal), intent(in)            :: E
-    character(100), parameter :: Here = 'search (aceNeutronNuclide_class.f90)'
-
-    idx = binarySearch(self % eGrid, E)
-    if(idx <= 0) then
-      call fatalError(Here,'Failed to find energy: '//numToChar(E)//&
-                           ' for nuclide '// trim(self % ZAID))
-    end if
-
-    associate(E_top => self % eGrid(idx + 1), E_low  => self % eGrid(idx))
-      f = (E - E_low) / (E_top - E_low)
-    end associate
-
-  end subroutine search
-
-  !!
-  !! Return value of the total XS given interpolation factor and index
-  !!
-  !! Does not perform any check for valid input!
-  !!
-  !! Args:
-  !!   idx [in] -> index of the bottom bin in nuclide Energy-Grid
-  !!   f [in]   -> interpolation factor in [0;1]
-  !!
-  !! Result:
-  !!   xs = sigma(idx+1) * f + (1-f) * sigma(idx)
-  !!
-  !! Errors:
-  !!   Invalid idx beyond array bounds -> undefined behaviour
-  !!   Invalid f (outside [0;1]) -> incorrect value of XS
-  !!
-  elemental function totalXS(self, idx, f) result(xs)
-    class(aceNeutronNuclide), intent(in) :: self
-    integer(shortInt), intent(in)        :: idx
-    real(defReal), intent(in)            :: f
-    real(defReal)                        :: xs
-
-    xs = self % mainData(TOTAL_XS, idx+1) * f + (ONE-f) * self % mainData(TOTAL_XS, idx)
-
-  end function totalXS
-
-
-  !!
-  !! Return value of the scattering XS given interpolation factor and index
-  !!
-  !! Does not perform any check for valid input!
-  !!
-  !! Args:
-  !!   idx [in] -> index of the bottom bin in nuclide Energy-Grid
-  !!   f [in]   -> interpolation factor in [0;1]
-  !!
-  !! Result:
-  !!   xs = sigma(idx+1) * f + (1-f) * sigma(idx)
-  !!
-  !! Errors:
-  !!   Invalid idx beyond array bounds -> undefined behaviour
-  !!   Invalid f (outside [0;1]) -> incorrect value of XS
-  !!
-  elemental function elScatteringXS(self, idx, f) result(xs)
-    class(aceNeutronNuclide), intent(in) :: self
-    integer(shortInt), intent(in)        :: idx
-    real(defReal), intent(in)            :: f
-    real(defReal)                        :: xs
-
-    xs = self % mainData(ESCATTER_XS, idx+1) * f + (ONE-f) * self % mainData(ESCATTER_XS, idx)
-
-  end function elScatteringXS
-
-
-
-
-  !!
-  !! Return interpolated neutronMicroXSs package for the given interpolation factor and index
-  !!
-  !! Does not perform any check for valid input!
-  !!
-  !! Args:
-  !!   xss [out] -> XSs package to store interpolated values
-  !!   idx [in]  -> index of the bottom bin in nuclide Energy-Grid
-  !!   f [in]    -> interpolation factor in [0;1]
-  !!
-  !! Errors:
-  !!   Invalid idx beyond array bounds -> undefined behaviour
-  !!   Invalid f (outside [0;1]) -> incorrect value of XSs
-  !!
-  elemental subroutine microXSs(self, xss, idx, f)
-    class(aceNeutronNuclide), intent(in) :: self
-    type(neutronMicroXSs), intent(out)   :: xss
-    integer(shortInt), intent(in)        :: idx
-    real(defReal), intent(in)            :: f
-
-    associate (data => self % mainData(:,idx:idx+1))
-
-      xss % total            = data(TOTAL_XS, 2)     * f + (ONE-f) * data(TOTAL_XS, 1)
-      xss % elasticScatter   = data(ESCATTER_XS, 2)  * f + (ONE-f) * data(ESCATTER_XS, 1)
-      xss % inelasticScatter = data(IESCATTER_XS, 2) * f + (ONE-f) * data(IESCATTER_XS, 1)
-      xss % capture          = data(CAPTURE_XS, 2)   * f + (ONE-f) * data(CAPTURE_XS, 1)
-
-      if(self % isFissile()) then
-        xss % fission   = data(FISSION_XS, 2) * f + (ONE-f) * data(FISSION_XS, 1)
-        xss % nuFission = data(NU_FISSION, 2) * f + (ONE-f) * data(NU_FISSION, 1)
-      else
-        xss % fission   = ZERO
-        xss % nuFission = ZERO
-      end if
-    end associate
-
-  end subroutine microXSs
-
-
-
-!! Function to calculate the maximum elastic scattering cross section within
-  !! an energy range given by an upper and lower energy bound.
-  !!
-  !! Args:
-  !!   upperE [in]  -> Upper bound of energy range
-  !!   upperE [in]  -> Upper bound of energy range
-  !!   maj [out]    -> Maximum scattering cross section within energy range
-  !!
-  function elScatteringTMaj(self, lowerE, upperE) result (maj)
-    class(aceNeutronNuclide), intent(in)  :: self
-    real(defReal), intent(in)             :: lowerE
-    real(defReal), intent(in)             :: upperE
-    real(defReal)                         :: maj
-    integer(shortInt)                     :: idx
-    real(defReal)                         :: f, E, xs
-
-    ! Search for idx, f, and xs for the lower energy limit
-    call self % search(idx, f, lowerE)
-
-    ! Conservative: choose the xs at the energy point before the lower energy limit
-    f = 0
-    maj = self % scatterXS(idx, f)
-
-    majorantLoop: do
-
-      ! Increase index
-      idx = idx + 1
-
-      ! Find XS and energy at index
-      xs = self % mainData(ESCATTER_XS, idx)
-      E = self % eGrid(idx)
-
-      ! Compare cross sections and possibly update majorant
-      if (xs > maj) then
-        maj = xs
-      end if
-
-      ! Exit loop after getting to the upper energy limit
-      if (E > upperE) exit majorantLoop
-
-    end do majorantLoop
-
-  end function elScatteringTMaj
-
-
-
-  !! Function to calculate the maximum total cross section within an energy range given by an upper and lower energy bound.
-  !!
-  !! This function is used to find total nuclide wise temperature majorants which are used in finding the material wise temperature majorant
-  !!
-  !!Args:
-  !!   upperE [in]    -> Upper bound of energy range
-  !!   upperE [in]    -> Upper bound of energy range
-  !!   maxXS [out]    -> Maximum total cross section within energy range
-  !!
-  function totNucTMaj(self, lowerE, upperE) result (maj)
-    class(aceNeutronNuclide), intent(in)  :: self
-    real(defReal), intent(in)             :: lowerE
-    real(defReal), intent(in)             :: upperE
-    real(defReal)                         :: maj
-    integer(shortInt)                     :: idx
-    real(defReal)                         :: f, E, xs
-
-    ! Search for idx, f, and xs for the lower energy limit
-    call self % search(idx, f, lowerE)
-
-    ! Conservative: choose the xs at the energy point before the lower energy limit
-    f = 0
-    maj = self % totalXS(idx, f)
-
-    majorantLoop: do
-
-      ! Increase index
-      idx = idx + 1
-
-      ! Find XS and energy at index
-      xs = self % mainData(TOTAL_XS, idx)
-      E = self % eGrid(idx)
-
-      ! Compare cross sections and possibly update majorant
-      if (xs > maj) then
-        maj = xs
-      end if
-
-      ! Exit loop after getting to the upper energy limit
-      if (E > upperE) exit majorantLoop
-
-    end do majorantLoop
-
-  end function totNucTMaj
-
-
-
-  !!
-  !! Return neutronMicroXSs read from probability tables.
-  !!
-  !! NOTE: The IOA flag, read from the ACE files, indicates how to determine the cross
-  !!       section of 'other absorptions', i.e. all absorptions except for fission and (n,gamma).
-  !!       Its contribution is expected to be very small, so here it is ignored as done
-  !!       in Serpent and OpenMC as well.
-  !!
-  !! NOTE: The total xs is not read from tables, but calculated from the other xss.
-  !!
-  !! Does not perform any check for valid input!
-  !!
-  !! Args:
-  !!   E [in]      -> Energy of ingoing neutron
-  !!   xi [in]     -> Random number
-  !!   xss [inout] -> XSs package to store interpolated values
-  !!
-  subroutine getUrrXSs(self, E, xi, xss)
-    class(aceNeutronNuclide), intent(in) :: self
-    real(defReal), intent(in)            :: E
-    real(defReal), intent(in)            :: xi
-    type(neutronMicroXSs), intent(inout) :: xss
-    real(defReal), dimension(3)          :: val
-
-    ! Read tables
-    call self % probTab % sampleXSs(E, xi, val)
-
-    ! Check if multiplication factor is on
-    if (self % IFF == 1) then
-      val(1) = xss % elasticScatter * val(1)
-      val(2) = xss % capture * val(2)
-      val(3) = xss % fission * val(3)
-    end if
-
-    ! Check inelastic scattering flag
-    if (self % probTab % ILF < 0) xss % inelasticScatter = ZERO
-
-    xss % elasticScatter   = val(1)
-    xss % capture          = val(2)
-
-    if(self % isFissile()) then
-      xss % nuFission = xss % nuFission/xss % fission * val(3)
-      xss % fission   = val(3)
-    else
-      xss % fission   = ZERO
-      xss % nuFission = ZERO
-    end if
-
-    ! Calculate total from the other values
-    xss % total = xss % elasticScatter + xss % inelasticScatter + xss % capture + &
-                  xss % fission
-
-  end subroutine getUrrXSs
-
-  !!
-  !! Initialise from an ACE Card
-  !!
-  !! Args:
-  !!   ACE [inout]   -> ACE card
-  !!   nucIdx [in]   -> nucIdx of the nuclide
-  !!   database [in] -> pointer to ceNeutronDatabase to set XSs to cache
-  !!
-  !! Errors:
-  !!   FatalError if ACE card has NU data but no fission MTs
-  !!
-  subroutine init(self, ACE, nucIdx, database)
-    class(aceNeutronNuclide), intent(inout)       :: self
-    class(aceCard), intent(inout)                 :: ACE
-    integer(shortInt), intent(in)                 :: nucIdx
-    class(ceNeutronDatabase), pointer, intent(in) :: database
-    integer(shortInt)                             :: Ngrid, N, K, i, j, MT, bottom, top
-    type(stackInt)                                :: scatterMT, absMT
-    character(100), parameter :: Here = "init (aceNeutronNuclide_class.f90)"
-
-    ! Reset nuclide just in case
-    call self % kill()
-
-    ! Load ACE ZAID
-    self % ZAID = ACE % ZAID
-
-    ! Read key data into the superclass
-    call self % set( fissile  = ACE % isFissile(), &
-                     mass     = ACE % AW,          &
-                     kT       = ACE % TZ,          &
-                     nucIdx   = nucIdx,            &
-                     database = database )
-
-    ! Get size of the grid
-    Ngrid = ACE % gridSize()
-
-    ! Allocate space for main XSs
-    if(self % isFissile()) then
-      N = 6
-    else
-      N = 4
-    end if
-    allocate(self % mainData(N, Ngrid))
-
-    self % mainData = ZERO
-
-    ! Load Main XSs
-    self % eGrid =  ACE % ESZ_XS('energyGrid')
-    self % mainData(TOTAL_XS,:)     = ACE % ESZ_XS('totalXS')
-    self % mainData(ESCATTER_XS,:)  = ACE % ESZ_XS('elasticXS')
-    self % mainData(CAPTURE_XS,:)   = ACE % ESZ_XS('absorptionXS')
-
-    ! Get elastic kinematics
-    call self % elasticScatter % init(ACE, N_N_ELASTIC)
-
-    ! Load Fission XS data
-    ! Set 'bottom' variable to the start index of fission data
-    if (self % isFissile()) then
-
-      if (ACE % hasFIS()) then
-        ! Generic fission reaction MT=18 is provided
-        ! Read XS from the FIS block in ACE card
-        N = ACE % firstIdxFiss()
-        bottom = N
-        K = ACE % numXSPointsFiss()
-        self % mainData(FISSION_XS, N:N+K-1) = ACE % xsFiss()
-
-      else
-        ! FIS block is missing, so MT=18 is unavaliable
-        ! Build fission XS as a sum of MT=19,20,21,38
-        ! if they are present in the ACE card
-        associate (fissMTs => ACE % getFissionMTs())
-
-          ! Perform sanity check
-          if (size(fissMTs) < 1) then
-            call fatalError(Here, ACE % ZAID//' seems to have NU data but no fission reactions &
-                                  &among its MT numbers')
-          end if
-
-          ! Get fission XS via summation
-          bottom = Ngrid + 1
-          do i = 1, size(fissMTs)
-            N = ACE % firstIdxMT(fissMTs(i))
-            bottom = min(bottom, N)
-            K = ACE % numXsPointsMT(fissMts(i))
-            self % mainData(FISSION_XS, N:N+K-1) = self % mainData(FISSION_XS, N:N+K-1) &
-                                                 + ACE % xsMT(fissMTs(i))
-          end do
-
-        end associate
-      end if
-
-      ! Build Fission reaction object
-      ! Again select between MT=18 and 19 based on presence of FIS block
-      if (ACE % hasFIS()) then
-        call self % fission % init(ACE, N_FISSION)
-      else
-        call self % fission % init(ACE, N_f)
-      end if
-
-      ! Calculate nuFission
-      do i = bottom, Ngrid
-        self % mainData(NU_FISSION,i) = self % mainData(FISSION_XS,i) * &
-                                        self % fission % release(self % eGrid(i))
-      end do
-
-    end if
-
-    ! Read data for MT reaction
-
-    ! Create a stack of MT reactions, devide them into ones that produce 2nd-ary
-    ! particlues and pure absorbtion
-    associate (MTs => ACE % getScatterMTs())
-      do i=1,size(MTs)
-        if (MTs(i) == N_ANYTHING) cycle
-        call scatterMT % push(MTs(i))
-      end do
-    end associate
-
-    associate (MTs => [ACE % getFissionMTs(), ACE % getCaptureMTs()])
-      do i=1,size(MTs)
-        if(MTs(i) == N_FISSION) cycle ! MT=18 is already included with FIS block
-        call absMT % push(MTs(i))
-      end do
-    end associate
-
-    ! Allocate space
-    allocate(self % MTdata(scatterMT % size() + absMT % size()))
-
-    ! Load scattering reactions
-    N = scatterMT % size()
-    self % nMT = N
-    do i =1,N
-      call scatterMT % pop(MT)
-      self % MTdata(i) % MT       = MT
-      self % MTdata(i) % firstIdx = ACE % firstIdxMT(MT)
-      self % MTdata(i) % xs       = ACE % xsMT(MT)
-
-      allocate(neutronScatter :: self % MTdata(i) % kinematics)
-      call self % MTdata(i) % kinematics % init(ACE, MT)
-    end do
-
-    ! Load capture reactions
-    K = absMT % size()
-    do i = N+1,N+K
-      call absMT % pop(MT)
-      self % MTdata(i) % MT       = MT
-      self % MTdata(i) % firstIdx = ACE % firstIdxMT(MT)
-      self % MTdata(i) % xs       = ACE % xsMT(MT)
-
-      allocate(pureCapture :: self % MTdata(i) % kinematics)
-      call self % MTdata(i) % kinematics % init(ACE, MT)
-    end do
-
-    ! Calculate Inelastic scattering XS
-    do i=1,self % nMT
-      do j=1,size(self % mainData, 2)
-        ! Find bottom and Top of the grid
-        bottom = self % MTdata(i) % firstIdx
-        top    = size(self % MTdata(i) % xs)
-        if( j>= bottom .and. j <= top + bottom) then
-          self % mainData(IESCATTER_XS, j) = self % mainData(IESCATTER_XS, j) + &
-                                             self % MTdata(i) % xs(j-bottom + 1)
-        end if
-      end do
-    end do
-
-    ! Recalculate totalXS
-    if(self % isFissile()) then
-      K = FISSION_XS
-    else
-      K = CAPTURE_XS
-    end if
-    self % mainData(TOTAL_XS, :) = sum(self % mainData(ESCATTER_XS:K,:),1)
-
-    ! Load Map of MT -> local index of a reaction
-    do i=1,size(self % MTdata)
-      call self % idxMT % add(self % MTdata(i) % MT, i)
-    end do
-
-    ! Include main reaction (in mainData) as -ve entries
-    call self % idxMT % add(N_TOTAL,-TOTAL_XS)
-    call self % idxMT % add(N_N_ELASTIC, -ESCATTER_XS)
-    call self % idxMT % add(N_DISAP, -CAPTURE_XS)
-
-    if(self % isFissile()) then
-      call self % idxMT % add(N_FISSION, -FISSION_XS)
-    end if
-
-    ! TODO: Uncomment after shrinking is implemented in intMap
-    !call self % idxMT % shrink()
-
-  end subroutine init
-
-  !!
-  !! Initialise probability tables from ACE card
-  !!
-  !! Switches off tables for this nuclide if tables have some inconsistency
-  !!
-  !! Args:
-  !!   ACE [inout]   -> ACE card
-  !!
-  subroutine init_urr(self, ACE)
-    class(aceNeutronNuclide), intent(inout) :: self
-    class(aceCard), intent(inout)           :: ACE
-
-    ! Read in ACE if the nuclide has URR probability tables
-    self % hasProbTab = ACE % hasProbTab()
-
-    if (self % hasProbTab) then
-      ! Initialise probability tables
-      call self % probTab % init(ACE)
-      ! Check if probability tables were read correctly
-      if (allocated(self % probTab % eGrid)) then
-        self % urrE = self % probTab % getEbounds()
-        self % IFF = self % probTab % getIFF()
-      else
-        ! Something went wrong!
-        self % hasProbTab = .false.
-        self % urrE = ZERO
-      end if
-    else
-      self % urrE = ZERO
-    end if
-
-  end subroutine init_urr
-
-  !!
-  !! A Procedure that displays information about the nuclide to the screen
-  !!
-  !! Prints:
-  !!   nucIdx; Size of Energy grid; Maximum and Minumum energy; Mass; Temperature; ACE ZAID;
-  !!   MT numbers used in tranposrt (active MTs) and not used in transport (inactiveMTs)
-  !!
-  !! NOTE: For Now Formatting is horrible. Can be used only for debug
-  !!       MT = 18 may appear as inactive MT but is included from FIS block !
-  !!
-  !! Args:
-  !!   None
-  !!
-  !! Errors:
-  !!   None
-  !!
-  subroutine display(self)
-    class(aceNeutronNuclide), intent(in)  :: self
-    integer(shortInt)                     :: N, sMT, allMT
-    real(defReal)                         :: E_min, E_max, M, kT
-
-    ! Print Most relevant information
-    print *, repeat('#',40)
-    print '(A)', "Nuclide: " // trim(self % ZAID)
-
-    N = size(self % eGrid)
-    E_min = self % eGrid(1)
-    E_max = self % eGrid(N)
-    M = self % getMass()
-    kT = self % getkT()
-    print '(A)', "Mass: " //numToChar(M) //" Temperature: "//numToChar(kT) //" [MeV]"
-    print '(A)', "Energy grid: " //numToChar(N)// " points from "// &
-                  numToChar(E_min)//" to "// numToChar(E_max) // " [MeV] "
-
-    ! Print MT information
-    sMT = self % nMT
-    allMT = size(self % MTdata)
-    print '(A)', "Active MTs: "  // numToChar(self % MTdata(1:sMT) % MT)
-    print '(A)', "Inactive MTs: "// numToChar(self % MTdata(sMT+1:allMT) % MT)
-    print '(A)', "This implementation ignores MT=5 (N,anything) !"
-
-  end subroutine display
-
-  !!
-  !! Cast nuclideHandle pointer to aceNeutronNuclide type pointer
-  !!
-  !! Args:
-  !!   source [in]    -> source pointer of class nuclideHandle
-  !!
-  !! Result:
-  !!   Null is source is not of aceNeutronNuclide type
-  !!   Pointer to source if source is aceNuclearDatabase type
-  !!
-  pure function aceNeutronNuclide_TptrCast(source) result(ptr)
-    class(nuclideHandle), pointer, intent(in) :: source
-    type(aceNeutronNuclide), pointer          :: ptr
-
-    select type(source)
-      type is(aceNeutronNuclide)
-        ptr => source
-
-      class default
-        ptr => null()
-    end select
-
-  end function aceNeutronNuclide_TptrCast
-
-  !!
-  !! Cast nuclideHandle pointer to aceNeutronNuclide class pointer
-  !!
-  !! Args:
-  !!   source [in]    -> source pointer of class nuclideHandle
-  !!
-  !! Result:
-  !!   Null is source is not of aceNeutronNuclide class
-  !!   Pointer to source if source is aceNuclearDatabase class
-  !!
-  pure function aceNeutronNuclide_CptrCast(source) result(ptr)
-    class(nuclideHandle), pointer, intent(in) :: source
-    class(aceNeutronNuclide), pointer         :: ptr
-
-    select type(source)
-      class is(aceNeutronNuclide)
-        ptr => source
-
-      class default
-        ptr => null()
-    end select
-
-  end function aceNeutronNuclide_CptrCast
-
-
-end module aceNeutronNuclide_class
-=======
 module aceNeutronNuclide_class
 
   use numPrecision
@@ -986,6 +102,7 @@
   !!   getUrrXSs       -> return ceNeutronMicroXSs accounting for ures probability tables
   !!   getThXSs        -> return ceNeutronMicroXSs accounting for S(a,b) scattering treatment
   !!   elScatteringMaj -> returns the elastic scattering majorant within an energy range given as input
+  !!   totNucTMaj      -> returns the total cross section majorant within an energy range given as input
   !!   init            -> build nuclide from aceCard
   !!   init_urr        -> build list and mapping of nuclides to maintain temperature correlation
   !!                      when reading ures probability tables
@@ -1030,6 +147,7 @@
     procedure :: getUrrXSs
     procedure :: getThXSs
     procedure :: elScatteringMaj
+    procedure :: totNucTMaj
     procedure :: init
     procedure :: init_urr
     procedure :: init_Sab
@@ -1511,6 +629,52 @@
     end do majorantLoop
 
   end function elScatteringMaj
+
+
+  !! Function to calculate the maximum total cross section within
+  !! an energy range given by an upper and lower energy bound.
+  !!
+  !! Args:
+  !!   upperE [in]  -> Upper bound of energy range
+  !!   upperE [in]  -> Upper bound of energy range
+  !!   maj [out]    -> Maximum scattering cross section within energy range
+  !!
+  function totNucTMaj(self, lowerE, upperE) result (maj)
+    class(aceNeutronNuclide), intent(in)  :: self
+    real(defReal), intent(in)             :: lowerE
+    real(defReal), intent(in)             :: upperE
+    real(defReal)                         :: maj
+    integer(shortInt)                     :: idx
+    real(defReal)                         :: f, E, xs
+
+    ! Search for idx, f, and xs for the lower energy limit
+    call self % search(idx, f, lowerE)
+
+    ! Conservative: choose the xs at the energy point before the lower energy limit
+    f = 0
+    maj = self % totalXS(idx, f)
+
+    majorantLoop: do
+
+      ! Increase index
+      idx = idx + 1
+
+      ! Find XS and energy at index
+      xs = self % mainData(TOTAL_XS, idx)
+      E = self % eGrid(idx)
+
+      ! Compare cross sections and possibly update majorant
+      if (xs > maj) then
+        maj = xs
+      end if
+
+      ! Exit loop after getting to the upper energy limit
+      if (E > upperE) exit majorantLoop
+
+    end do majorantLoop
+
+  end function totNucTMaj
+
 
   !!
   !! Initialise from an ACE Card
@@ -1860,5 +1024,4 @@
   end function aceNeutronNuclide_CptrCast
 
 
-end module aceNeutronNuclide_class
->>>>>>> 6c2ba032
+end module aceNeutronNuclide_class