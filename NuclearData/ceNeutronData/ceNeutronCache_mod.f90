!!
!! Global Cache for CE Neutron Nuclear Data
!!
!! Any active nuclear database writes XSs to this module.
!! Any nuclide or material handles read from this module
!!
!! Public Members:
!!   nuclideCache  -> Array of cached data for nuclides
!!   matCache      -> Array of cached data for materials
!!   majorantCache -> Array of cached data for majorant XS
!!   zaidCache     -> Array of cached data for ZAID numbers (used for URR probability tables)
!!
!! NOTE:
!!   Cache arrays are deliberatly not targets. This is becouse there should be no pointers to the
!!   cache. Any update call can change energy of any value so it would not be possible that the
!!   energy of XSs pointed by pointers would not change silently.
!!
module ceNeutronCache_mod

  use numPrecision
  use genericProcedures,       only : fatalError, numToChar
  use neutronXsPackages_class, only : neutronMicroXSs, neutronMacroXSs

  implicit none
  private

  !!
  !! Structure that contains cached data for each CE Neutron Material
  !!
  !! Public Members:
  !!   E_tot  -> Energy of the total XS in xss
  !!   E_tail -> Energy of all XSs in xss except total
  !!   E_uni  -> Energy idx and f refer to, when material-unionised grids are used
  !!   E_maj  -> Energy of temperature majorant XS
  !!   f      -> Interpolation factor for the nuclide at energy E_tot
  !!   idx    -> Index on a nuclide grid for energy E_tot
  !!   xss    -> Cached Cross-Section values
  !!   TmajXS -> Temperature majorant nuclide XS
  !!
  type, public :: cacheMatDat
    real(defReal)         :: E_tot  = ZERO
    real(defReal)         :: E_tail = ZERO
    real(defReal)         :: E_uni  = ZERO
    real(defReal)         :: E_maj  = ZERO
    real(defReal)         :: f      = ZERO
    real(defReal)         :: TmajXS = ZERO
    integer(shortInt)     :: idx    = 0
    type(neutronMacroXSs) :: xss
  end type cacheMatDat

  !!
  !! Structure that contains cached data for each CE Neutron Nuclide
  !!
  !! Public Members:
  !!   E_tot  -> Energy of the total XS in xss
  !!   E_tail -> Energy of all XSs in xss except total
  !!   E_mat  -> Energy idx and f refer to, when unionised double-indexing grids are used
  !!   E_maj  -> Energy of temperature majorant XS
  !!   f      -> Interpolation factor for the nuclide at energy E_tot
  !!   idx    -> Index on a nuclide grid for energy E_tot
  !!   xss    -> Cached Cross-Sections values
<<<<<<< HEAD
  !!   TmajXS -> Temperature majorant nuclide XS
=======
  !!   needsSabInel -> Flag that tells if the nuclide is using thermal inelastic
  !!                   scattering data
  !!   needsSabEl   -> Flag that tells if the nuclide is using thermal elastic
  !!                   scattering data
  !!   needsUrr     -> Flag that tells if the nuclide is using unresolved resonance
  !!                   probability tables
>>>>>>> 6d9a7889
  !!
  type, public :: cacheNucDat
    real(defReal)         :: E_tot  = ZERO
    real(defReal)         :: E_tail = ZERO
    real(defReal)         :: E_mat  = ZERO
    real(defReal)         :: E_maj  = ZERO
    real(defReal)         :: f      = ZERO
    real(defReal)         :: TmajXS = ZERO
    integer(shortInt)     :: idx    = 0
    type(neutronMicroXSs) :: xss
    logical(defBool)      :: needsSabInel = .false.
    logical(defBool)      :: needsSabEl = .false.
    logical(defBool)      :: needsUrr = .false.
  end type cacheNucDat

  !!
  !! Structure that contains a Majorant XS
  !!
  !! Public Members:
  !!   E  -> energy of the majorant
  !!   xs -> value of the majorant
  !!
  type, public :: cacheMajorant
    real(defReal) :: E
    real(defReal) :: xs
  end type cacheMajorant

  !!
  !! Structure that contains a ZAID random number for probability tables
  !!
  !! Public Members:
  !!   E  -> energy of the majorant
  !!   xi -> value of the random number
  !!
  type, public :: cacheZAID
    real(defReal) :: E  = ZERO
    real(defReal) :: xi = ZERO
  end type cacheZAID

  ! MEMBERS OF THE MODULE ARE GIVEN HERE
  type(cacheMatDat), dimension(:), allocatable, public   :: materialCache
  type(cacheNucDat), dimension(:), allocatable, public   :: nuclideCache
  type(cacheMajorant), dimension(:), allocatable, public :: majorantCache
  type(cacheZAID), dimension(:), allocatable, public     :: zaidCache
  !$omp threadprivate(materialCache, nuclideCache, majorantCache, zaidCache)

  ! Public procedures
  public :: init
  public :: kill


contains


  !!
  !! Initialise Cache to given space
  !!
  !! Args:
  !!   Nmat [in]  -> Number of materials
  !!   Nnuc [in]  -> Number of nuclides
  !!   Nmaj [in]  -> Optional. Number of majorant Xss (Default = 1)
  !!   Nzaid [in] -> Optional. Number of nuclides with same ZAID
  !!
  !! Errors:
  !!   fatalError if Nmat, Nnuc or Nmaj is not a +ve value
  !!
  subroutine init(Nmat, Nnuc, Nmaj, Nzaid)
    integer(shortInt), intent(in)          :: Nmat
    integer(shortInt), intent(in)          :: Nnuc
    integer(shortInt),optional, intent(in) :: Nmaj
    integer(shortInt),optional, intent(in) :: Nzaid
    integer(shortInt)                      :: Nloc
    character(100),parameter :: Here = 'init (ceNeutronCache_mod.f90)'

    ! Make sure memory is clean
    call kill()

    ! Read default value of majorant XSs
    if(present(Nmaj)) then
      Nloc = Nmaj
    else
      Nloc = 1
    end if

    ! Chack the provided data
    if(Nmat < 1) call fatalError(Here,'Number of materials must be +ve! Not: '//numToChar(Nmat))
    if(Nnuc < 1) call fatalError(Here,'Number of nuclides must be +ve! Not: '//numToChar(Nmat))
    if(Nloc < 1) call fatalError(Here,'Number of majorant XSs must be +ve! Not: '//numToChar(Nmat))

    ! Allocate space
    ! Need to do in parallel region to allocate each copy
    !$omp parallel
    allocate(materialCache(Nmat))
    allocate(nuclideCache(Nnuc))
    allocate(majorantCache(Nloc))

    if(present(Nzaid)) then
      if (Nzaid > 0) then
        allocate(zaidCache(Nzaid))
      else
        call fatalError(Here,'Number of zaids must be +ve! Not: '//numToChar(Nzaid))
      end if
    end if
    !$omp end parallel

  end subroutine init

  !!
  !! Return Cache Module (Singleton) to uninitialised state
  !!
  subroutine kill()
    ! Need to deallocate on all threads
    !$omp parallel
    if(allocated(materialCache)) deallocate (materialCache)
    if(allocated(nuclideCache))  deallocate (nuclideCache)
    if(allocated(majorantCache)) deallocate (majorantCache)
    if(allocated(zaidCache)) deallocate (zaidCache)
    !$omp end parallel
  end subroutine kill


end module ceNeutronCache_mod<|MERGE_RESOLUTION|>--- conflicted
+++ resolved
@@ -59,16 +59,7 @@
   !!   f      -> Interpolation factor for the nuclide at energy E_tot
   !!   idx    -> Index on a nuclide grid for energy E_tot
   !!   xss    -> Cached Cross-Sections values
-<<<<<<< HEAD
   !!   TmajXS -> Temperature majorant nuclide XS
-=======
-  !!   needsSabInel -> Flag that tells if the nuclide is using thermal inelastic
-  !!                   scattering data
-  !!   needsSabEl   -> Flag that tells if the nuclide is using thermal elastic
-  !!                   scattering data
-  !!   needsUrr     -> Flag that tells if the nuclide is using unresolved resonance
-  !!                   probability tables
->>>>>>> 6d9a7889
   !!
   type, public :: cacheNucDat
     real(defReal)         :: E_tot  = ZERO
