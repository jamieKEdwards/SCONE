type eigenPhysicsPackage;

<<<<<<< HEAD
pop      200000;
//pop 20000;
=======
//pop      200000;
pop 20000;
>>>>>>> 5cfdec2a
active   500;
inactive 300;
XSdata   ce;
dataType ce;

collisionOperator { neutronCE {type neutronCEstd;}
                    neutronMG {type neutronMGstd;}
                  }

transportOperator { type transportOperatorST;
                  }

// Use generic source definition to initialise initial population
// Here we introduce isotropic blast of thermal neutrons (immediate fissions)
// This avoid needless generation of particles in U-nat reflector
source { type pointSource; r (0.0 0.0 0.0); particle neutron; E 0.6E-6; }


inactiveTally {
              }

activeTally  {
                display (k_eff);
                norm fiss;
                normVal 100.0;
                k_eff { type keffAnalogClerk;}
                fiss { type collisionClerk; response (fiss); fiss {type macroResponse; MT -6;}}
                flux { type collisionClerk;
                        map {
                          type multiMap;
                          maps (ene mat);
                          ene {type energyMap; grid log; min 0.001; max 20; N 300;}
                          mat {type materialMap; materials (fuel ref);}
                        }
                        response (flux); flux {type fluxResponse;}
                      }
<<<<<<< HEAD
	      }
=======
        }
>>>>>>> 5cfdec2a

geometry {
    type geometryStd;
    boundary (0 0 0 0 0 0);
    graph { type shrunk;}

    surfaces
    {
      bound     { id 1; type sphere; origin (0.0 0.0 0.0); radius 4.5332; }
      reflector { id 2; type sphere; origin (0.0 0.0 0.0); radius 24.142; }
    }


    cells
    {
      ref     { id 2; type simpleCell; surfaces ( 1); filltype mat; material ref;}
      inside  { id 4; type simpleCell; surfaces (-1); filltype mat; material fuel;}
    }

    universes
    {
     root { id 1; type rootUniverse; border 2; fill u<2>;}
     geom { id 2; type cellUniverse; origin (0.0 0.0 0.0); cells ( 2 4);
      }
    }
}

nuclearData {

  handles {
<<<<<<< HEAD
     ce { type aceNeutronDatabase; aceLibrary /home/jamie/data/myACE/JEF311.aceXS;}
=======
     ce { type aceNeutronDatabase; aceLibrary $SCONE_ACE;}
>>>>>>> 5cfdec2a
  }


materials {
    numberOfGroups 69;

    fuel {
      temp       273;
      composition {
        94239.03  0.036697;
        94240.03  0.0018700;
        94241.03  0.00011639;
        31000.03  0.0014755;
      }
    }

    ref {
      temp 273;
      composition {
        92234.03 0.0000026438;
        92235.03 0.0003461;
        92238.03 0.047721;
      }
    }

}

<<<<<<< HEAD
}
=======
}


>>>>>>> 5cfdec2a
<|MERGE_RESOLUTION|>--- conflicted
+++ resolved
@@ -1,12 +1,7 @@
 type eigenPhysicsPackage;
 
-<<<<<<< HEAD
-pop      200000;
-//pop 20000;
-=======
 //pop      200000;
 pop 20000;
->>>>>>> 5cfdec2a
 active   500;
 inactive 300;
 XSdata   ce;
@@ -43,11 +38,7 @@
                         }
                         response (flux); flux {type fluxResponse;}
                       }
-<<<<<<< HEAD
-	      }
-=======
         }
->>>>>>> 5cfdec2a
 
 geometry {
     type geometryStd;
@@ -78,11 +69,7 @@
 nuclearData {
 
   handles {
-<<<<<<< HEAD
-     ce { type aceNeutronDatabase; aceLibrary /home/jamie/data/myACE/JEF311.aceXS;}
-=======
      ce { type aceNeutronDatabase; aceLibrary $SCONE_ACE;}
->>>>>>> 5cfdec2a
   }
 
 
@@ -110,10 +97,6 @@
 
 }
 
-<<<<<<< HEAD
-}
-=======
 }
 
 
->>>>>>> 5cfdec2a
