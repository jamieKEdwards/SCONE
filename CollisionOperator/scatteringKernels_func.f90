--- conflicted
+++ resolved
@@ -15,10 +15,7 @@
 
   public  :: asymptoticScatter
   public  :: targetVelocity_constXS
-<<<<<<< HEAD
   public  :: targetVelocity_relE
-=======
->>>>>>> 6c2ba032
   public  :: targetVelocity_DBRCXS
   public  :: asymptoticInelasticScatter
   public  :: dopplerCorrectionFactor
@@ -142,12 +139,7 @@
     r1 = rand % get()
     phi = 2.0 *PI * r1
 
-<<<<<<< HEAD
-      ! Sample polar angle of target velocity wrt. neutron direction
-      mu = 2.0 * r2 - 1.0
-=======
     V_t = rotateVector(dir, mu, phi)
->>>>>>> 6c2ba032
 
     ! Scale target direction by magnitude of velocity
     V_t = V_t * (X * sqrt(kT/A))
@@ -209,15 +201,9 @@
 
     end do rejectionLoop
 
-<<<<<<< HEAD
-    ! Calculate azimithal angle for traget and obtain target direction
-    r4 = rand % get()
-    phi = 2.0 * PI * r4
-=======
     ! Calculate azimithal angle for target and obtain target direction
     r2 = rand % get()
     phi = 2.0 * PI * r2
->>>>>>> 6c2ba032
 
     V_t = rotateVector(dir, mu, phi)
 
@@ -413,11 +399,6 @@
 
   end function sample_x2expx2
 
-<<<<<<< HEAD
-
-
-=======
->>>>>>> 6c2ba032
   !!
   !! Helper function to sample x^3 * exp( - x^2) probability distribution
   !! Uses random numbers from provided RNG
