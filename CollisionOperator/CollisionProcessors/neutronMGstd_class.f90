module neutronMGstd_class

  use numPrecision
  use endfConstants
  use genericProcedures,             only : fatalError, rotateVector, numToChar
  use dictionary_class,              only : dictionary
  use RNG_class,                     only : RNG

  ! Particle types
  use particle_class,                only : particle, particleState, printType, P_NEUTRON
  use particleDungeon_class,         only : particleDungeon

  ! Abstract interface
  use collisionProcessor_inter,      only : collisionProcessor, collisionData ,init_super => init

  ! Nuclear Data Interface
  use nuclearDataReg_mod,            only : ndReg_getNeutronMG => getNeutronMG
  use nuclearDatabase_inter,         only : nuclearDatabase
  use mgNeutronDatabase_inter,       only : mgNeutronDatabase
  use mgNeutronMaterial_inter,       only : mgNeutronMaterial, mgNeutronMaterial_CptrCast
  use reactionHandle_inter,          only : reactionHandle
  use multiScatterMG_class,          only : multiScatterMG, multiScatterMG_CptrCast
  use fissionMG_class,               only : fissionMG, fissionMG_TptrCast

  ! Cross section packages
  use neutronXsPackages_class,       only : neutronMacroXSs

<<<<<<< HEAD
=======
  ! Tally interfaces
  use tallyAdmin_class,              only : tallyAdmin

>>>>>>> 58df62d0
  implicit none
  private

  !!
  !! Standard (default) scalar collision processor for MG neutrons
  !!   -> Preforms implicit fission site generation
  !!   -> Preforms analog capture
  !!   -> Treats fission as capture (only implicit generation of 2nd-ary neutrons)
  !!   -> Does not create secondary non-neutron projectiles
  !!
  !! Settings:
  !!  NONE
  !!
  !! Sample dictionary input:
  !!   collProcName {
  !!   type            neutronMGstd;
  !!   }
  !!
  type, public, extends(collisionProcessor) :: neutronMGstd
    private
    class(mgNeutronDatabase), pointer, public :: xsData => null()
    class(mgNeutronMaterial), pointer, public :: mat    => null()
  contains
    ! Initialisation procedure
    procedure :: init

    ! Implementation of customisable procedures
    procedure :: sampleCollision
    procedure :: implicit
    procedure :: elastic
    procedure :: inelastic
    procedure :: capture
    procedure :: fission
    procedure :: cutoffs
  end type neutronMGstd

contains

  !!
  !! Initialise from dictionary
  !!
  subroutine init(self, dict)
    class(neutronMGstd), intent(inout) :: self
    class(dictionary), intent(in)      :: dict
    character(100), parameter :: Here = 'init (neutronMGstd_class.f90)'

    ! Call superclass
    call init_super(self, dict)

  end subroutine init

  !!
  !! Samples collision without any implicit treatment
  !!
  subroutine sampleCollision(self, p, tally, collDat, thisCycle, nextCycle)
    class(neutronMGstd), intent(inout)   :: self
    class(particle), intent(inout)       :: p
    type(tallyAdmin), intent(inout)      :: tally
    type(collisionData), intent(inout)   :: collDat
    class(particleDungeon),intent(inout) :: thisCycle
    class(particleDungeon),intent(inout) :: nextCycle
    type(neutronMacroXSs)                :: macroXSs
    real(defReal)                        :: r
    character(100),parameter :: Here =' sampleCollision (neutronMGstd_class.f90)'

    ! Verify that particle is MG neutron
    if( .not. p % isMG .or. p % type /= P_NEUTRON) then
      call fatalError(Here, 'Supports only MG Neutron. Was given CE '//printType(p % type))
    end if

    ! Verify and load nuclear data pointer
    self % xsData => ndReg_getNeutronMG()
    if(.not.associated(self % xsData)) call fatalError(Here, "Failed to get active database for MG Neutron")

    ! Get and verify material pointer
    self % mat => mgNeutronMaterial_CptrCast( self % xsData % getMaterial( p % matIdx()))
    if(.not.associated(self % mat)) call fatalError(Here, "Failed to get MG Neutron Material")

    ! Select Main reaction channel
    call self % mat % getMacroXSs(macroXSs, p % G, p % pRNG)
    r = p % pRNG % get()

    collDat % MT = macroXSs % invert(r)

  end subroutine sampleCollision

  !!
  !! Preform implicit treatment
  !!
  subroutine implicit(self, p, tally, collDat, thisCycle, nextCycle)
    class(neutronMGstd), intent(inout)   :: self
    class(particle), intent(inout)       :: p
    type(tallyAdmin), intent(inout)      :: tally
    type(collisionData), intent(inout)   :: collDat
    class(particleDungeon),intent(inout) :: thisCycle
    class(particleDungeon),intent(inout) :: nextCycle
    type(neutronMacroXSs)                :: macroXSs
    type(fissionMG),pointer              :: fission
    type(particleState)                  :: pTemp
    real(defReal),dimension(3)           :: r, dir
    integer(shortInt)                    :: G_out, n, i
    real(defReal)                        :: wgt, w0, rand1, mu, phi
    real(defReal)                        :: sig_tot, k_eff, sig_nufiss
    character(100),parameter :: Here = 'implicit (neutronMGstd_class.f90)'

    if ( self % mat % isFissile()) then
      ! Obtain required data
      wgt   = p % w                ! Current weight
      w0    = p % preHistory % wgt ! Starting weight
      k_eff = p % k_eff            ! k_eff for normalisation
      rand1 = p % pRNG % get()     ! Random number to sample sites

      call self % mat % getMacroXSs(macroXSs, p % G, p % pRNG)

      sig_tot    = macroXSs % total
      sig_nuFiss = macroXSs % nuFission

      ! Sample number of fission sites generated
      !n = int(wgt * sig_nuFiss/(sig_tot*k_eff) + r1, shortInt)
      n = int(abs( (wgt * sig_nuFiss) / (w0 * sig_tot * k_eff)) + rand1, shortInt)

      ! Shortcut if no particles were samples
      if (n < 1) return

      ! Get Fission reaction object
      fission => fissionMG_TptrCast( self % xsData % getReaction(macroFission, collDat % matIdx))
      if (.not.associated(fission)) call fatalError(Here, 'Failed to getrive fissionMG reaction object')

      ! Store new sites in the next cycle dungeon
      wgt =  sign(w0, wgt)
      r   = p % rGlobal()

      do i=1,n
        call fission % sampleOut(mu, phi, G_out, p % G, p % pRNG)
        dir = rotateVector(p % dirGlobal(), mu, phi)

        ! Copy extra detail from parent particle (i.e. time, flags ect.)
        pTemp       = p

        ! Overwrite position, direction, energy group and weight
        pTemp % r   = r
        pTemp % dir = dir
        pTemp % G   = G_out
        pTemp % wgt = wgt
        pTemp % collisionN = 0

        call nextCycle % detain(pTemp)

        ! Report birth of new particle
        call tally % reportSpawn(N_FISSION, p, pTemp)

      end do
    end if

  end subroutine implicit

  !!
  !! Elastic Scattering
  !!
  subroutine elastic(self, p, tally, collDat, thisCycle, nextCycle)
    class(neutronMGstd), intent(inout)   :: self
    class(particle), intent(inout)       :: p
    type(tallyAdmin), intent(inout)      :: tally
    type(collisionData), intent(inout)   :: collDat
    class(particleDungeon),intent(inout) :: thisCycle
    class(particleDungeon),intent(inout) :: nextCycle

    ! Do nothing. Should not be called

  end subroutine elastic

  !!
  !! Preform scattering
  !!
  subroutine inelastic(self, p, tally, collDat, thisCycle, nextCycle)
    class(neutronMGstd), intent(inout)   :: self
    class(particle), intent(inout)       :: p
    type(tallyAdmin), intent(inout)      :: tally
    type(collisionData), intent(inout)   :: collDat
    class(particleDungeon),intent(inout) :: thisCycle
    class(particleDungeon),intent(inout) :: nextCycle
    class(multiScatterMG),pointer        :: scatter
    integer(shortInt)                    :: G_out   ! Post-collision energy group
    real(defReal)                        :: phi     ! Azimuthal scatter angle
    real(defReal)                        :: w_mul   ! Weight multiplier
    character(100),parameter :: Here = "inelastic (neutronMGstd_class.f90)"

    ! Assign MT number
    collDat % MT = macroIEscatter

    ! Get Scatter object
    scatter => multiScatterMG_CptrCast( self % xsData % getReaction(macroIEscatter, collDat % matIdx))
    if(.not.associated(scatter)) call fatalError(Here, "Failed to get scattering reaction object for MG neutron")

    ! Sample Mu and G_out
    call scatter % sampleOut(collDat % muL, phi, G_out, p % G, p % pRNG)

    ! Read scattering multiplicity
    w_mul = scatter % production(p % G, G_out)

    ! Update neutron state
    p % G = G_out
    p % w = p % w * w_mul
    call p % rotate(collDat % muL, phi)

  end subroutine inelastic

  !!
  !! Preform capture
  !!
  subroutine capture(self, p, tally, collDat, thisCycle, nextCycle)
    class(neutronMGstd), intent(inout)   :: self
    class(particle), intent(inout)       :: p
    type(tallyAdmin), intent(inout)      :: tally
    type(collisionData), intent(inout)   :: collDat
    class(particleDungeon),intent(inout) :: thisCycle
    class(particleDungeon),intent(inout) :: nextCycle

    p % isDead = .true.

  end subroutine capture

  !!
  !! Preform fission
  !!
  subroutine fission(self, p, tally, collDat, thisCycle, nextCycle)
    class(neutronMGstd), intent(inout)   :: self
    class(particle), intent(inout)       :: p
    type(tallyAdmin), intent(inout)      :: tally
    type(collisionData), intent(inout)   :: collDat
    class(particleDungeon),intent(inout) :: thisCycle
    class(particleDungeon),intent(inout) :: nextCycle

    p % isDead = .true.

  end subroutine fission

  !!
  !! Applay cutoffs or post-collision implicit treatment
  !!
  subroutine cutoffs(self, p, tally, collDat, thisCycle, nextCycle)
    class(neutronMGstd), intent(inout)   :: self
    class(particle), intent(inout)       :: p
    type(tallyAdmin), intent(inout)      :: tally
    type(collisionData), intent(inout)   :: collDat
    class(particleDungeon),intent(inout) :: thisCycle
    class(particleDungeon),intent(inout) :: nextCycle

    ! Do nothing

  end subroutine cutoffs

end module neutronMGstd_class<|MERGE_RESOLUTION|>--- conflicted
+++ resolved
@@ -25,12 +25,9 @@
   ! Cross section packages
   use neutronXsPackages_class,       only : neutronMacroXSs
 
-<<<<<<< HEAD
-=======
   ! Tally interfaces
   use tallyAdmin_class,              only : tallyAdmin
 
->>>>>>> 58df62d0
   implicit none
   private
 
