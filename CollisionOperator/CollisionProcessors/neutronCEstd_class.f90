module neutronCEstd_class

  use numPrecision
  use endfConstants
  use genericProcedures,             only : fatalError, rotateVector, numToChar
  use dictionary_class,              only : dictionary
  use RNG_class,                     only : RNG
  use intMap_class,                  only : intMap

  ! Particle types
  use particle_class,                only : particle, particleState, printType, P_NEUTRON
  use particleDungeon_class,         only : particleDungeon

  ! Abstarct interface
  use collisionProcessor_inter,      only : collisionProcessor, collisionData ,init_super => init

  ! Nuclear Data Interfaces
  use nuclearDataReg_mod,            only : ndReg_getNeutronCE => getNeutronCE
  use nuclearDatabase_inter,         only : nuclearDatabase
  use ceNeutronDatabase_inter,       only : ceNeutronDatabase
  use aceNeutronDatabase_class,      only : aceNeutronDatabase
  use aceNeutronDatabase_class,      only : aceNeutronDatabase_CptrCast
  use ceNeutronMaterial_class,       only : ceNeutronMaterial, ceNeutronMaterial_CptrCast
  use ceNeutronNuclide_inter,        only : ceNeutronNuclide, ceNeutronNuclide_CptrCast
  use aceNeutronNuclide_class,       only : aceNeutronNuclide_CptrCast
  use aceNeutronNuclide_class,       only : aceNeutronNuclide

  ! Nuclear reactions
  use reactionHandle_inter,          only : reactionHandle
  use uncorrelatedReactionCE_inter,  only : uncorrelatedReactionCE, uncorrelatedReactionCE_CptrCast
  use elasticNeutronScatter_class,   only : elasticNeutronScatter, elasticNeutronScatter_TptrCast
  use neutronScatter_class,          only : neutronScatter, neutronScatter_TptrCast
  use fissionCE_class,               only : fissionCE, fissionCE_TptrCast

  ! Cross-Section Packages
  use neutronXsPackages_class,       only : neutronMicroXSs

  ! Scattering procedures
  use scatteringKernels_func, only : asymptoticScatter, targetVelocity_constXS, targetVelocity_DBRCXS, SERPtargetVelocity_DBRCXS, &
                                     asymptoticInelasticScatter
  implicit none
  private

  !!
  !! Standard (default) scalar collision processor for CE neutrons
  !!   -> Preforms implicit fission site generation
  !!   -> Preforms analog capture
  !!   -> Treats fission as capture (only implicit generation of 2nd-ary neutrons)
  !!   -> Does not create secondary non-neutron projectiles
  !!
  !! Settings:
  !!  minE    -> minimum energy cut-off [MeV] (default = 1.0E-11)
  !!  maxE    -> maximum energy. Higher energies are set to maximum (not re-rolled) [MeV]
  !!             (default = 20.0)
  !!  tresh_E -> Energy treshold for explicit treatment of target nuclide movement [-].
  !!             Target movment is sampled if neutron energy E < kT * tresh_E where
  !!             kT is target material temperature in [MeV]. (default = 400.0)
  !!  tresh_A -> Mass treshold for explicit tratment of target nuclide movement [Mn].
  !!             Target movment is sampled if target mass A < tresh_A. (default = 1.0)
  !!
  !! Sample dictionary input:
  !!   collProcName {
  !!   type            neutronCEstd;
  !!   #minEnergy      <real>;#
  !!   #maxEnergy      <real>;#
  !!   #energyTreshold <real>;#
  !!   #massTreshold   <real>;#
  !!   }
  !!
  type, public, extends(collisionProcessor) :: neutronCEstd
    private
    !! Nuclear Data block pointer -> public so it can be used by subclasses (protected member)
    class(ceNeutronDatabase), pointer, public :: xsData => null()
    class(ceNeutronMaterial), pointer, public :: mat    => null()
    class(ceNeutronNuclide),  pointer, public :: nuc    => null()
    class(aceNeutronNuclide), pointer, public :: aceNuc => null()
    class(aceNeutronDatabase), pointer, public:: aceData=> null()





    !! Settings - private
    real(defReal) :: minE
    real(defReal) :: maxE
    real(defReal) :: tresh_E
    real(defReal) :: tresh_A
    real(defReal) :: DBRCeMin
    real(defReal) :: DBRCeMax

  contains
    ! Initialisation procedure
    procedure :: init

    ! Implementation of customisable procedures
    procedure :: sampleCollision
    procedure :: implicit
    procedure :: elastic
    procedure :: inelastic
    procedure :: capture
    procedure :: fission
    procedure :: cutoffs

    ! Local procedures
    procedure,private :: scatterFromFixed
    procedure,private :: scatterFromMoving
    procedure,private :: scatterInLAB
  end type neutronCEstd

contains

  !!
  !! Initialise from dictionary
  !!
  subroutine init(self, dict)
    class(neutronCEstd), intent(inout) :: self
    class(dictionary), intent(in)      :: dict
    character(100), parameter :: Here = 'init (neutronCEstd_class.f90)'

    ! Call superclass
    call init_super(self, dict)

    ! Read settings for neutronCEstd
    ! Maximum and minimum energy
    call dict % getOrDefault(self % minE,'minEnergy',1.0E-11_defReal)
    call dict % getOrDefault(self % maxE,'maxEnergy',20.0_defReal)

    ! Thermal scattering kernel thresholds
    call dict % getOrDefault(self % tresh_E, 'energyThreshold', 400.0_defReal)
    call dict % getOrDefault(self % tresh_A, 'massThreshold', 1.0_defReal)

    ! Verify settings
    if( self % minE < ZERO ) call fatalError(Here,'-ve minEnergy')
    if( self % maxE < ZERO ) call fatalError(Here,'-ve maxEnergy')
    if( self % minE >= self % maxE) call fatalError(Here,'minEnergy >= maxEnergy')
    if( self % tresh_E < 0) call fatalError(Here,' -ve energyThreshold')
    if( self % tresh_A < 0) call fatalError(Here,' -ve massThreshold')

    !Read in DBRC max and min energy cut off
    !if dict % isPresent(self % DBRC) then
    ! maybe can go without the if function
    call dict % getOrDefault(self % DBRCeMin,'DBRCeMin', (1.0E-8_defReal))
    call dict % getOrDefault(self % DBRCeMax,'DBRCeMax', (200E-6_defReal))

  end subroutine init

  !!
  !! Samples collision without any implicit treatment
  !!
  subroutine sampleCollision(self, p, collDat, thisCycle, nextCycle)
    class(neutronCEstd), intent(inout)   :: self
    class(particle), intent(inout)       :: p
    type(collisionData), intent(inout)   :: collDat
    class(particleDungeon),intent(inout) :: thisCycle
    class(particleDungeon),intent(inout) :: nextCycle
    type(neutronMicroXSs)                :: microXSs
    real(defReal)                        :: r
    character(100),parameter :: Here = 'sampleCollision (neutronCEstd_class.f90)'

    ! Verify that particle is CE neutron
    if(p % isMG .or. p % type /= P_NEUTRON) then
      call fatalError(Here, 'Supports only CE Neutron. Was given MG '//printType(p % type))
    end if

    ! Verify and load nuclear data pointer
    self % xsData => ndReg_getNeutronCE()
    if(.not.associated(self % xsData)) call fatalError(Here, 'There is no active Neutron CE data!')

    ! Verify and load material pointer
    self % mat => ceNeutronMaterial_CptrCast( self % xsData % getMaterial( p % matIdx()))
    if(.not.associated(self % mat)) call fatalError(Here, 'Material is not ceNeutronMaterial')

    ! Select collision nuclide
    collDat % nucIdx = self % mat % sampleNuclide(p % E, p % pRNG)

    self % nuc => ceNeutronNuclide_CptrCast(self % xsData % getNuclide(collDat % nucIdx))
    if(.not.associated(self % mat)) call fatalError(Here, 'Failed to retive CE Neutron Nuclide')

    ! Select Main reaction channel
    call self % nuc % getMicroXSs(microXss, p % E, p % pRNG)
    r = p % pRNG % get()
    collDat % MT = microXss % invert(r)

  end subroutine sampleCollision

  !!
  !! Perform implicit treatment
  !!
  subroutine implicit(self, p, collDat, thisCycle, nextCycle)
    class(neutronCEstd), intent(inout)   :: self
    class(particle), intent(inout)       :: p
    type(collisionData), intent(inout)   :: collDat
    class(particleDungeon),intent(inout) :: thisCycle
    class(particleDungeon),intent(inout) :: nextCycle
    type(fissionCE), pointer             :: fission
    type(neutronMicroXSs)                :: microXSs

    type(particleState)                  :: pTemp
    real(defReal),dimension(3)           :: r, dir
    integer(shortInt)                    :: n, i
    real(defReal)                        :: wgt, w0, rand1, E_out, mu, phi
    real(defReal)                        :: sig_nufiss, sig_tot, k_eff
    character(100),parameter             :: Here = 'implicit (neutronCEstd_class.f90)'

    ! Generate fission sites if nuclide is fissile
    if ( self % nuc % isFissile()) then
      ! Obtain required data
      wgt   = p % w                ! Current weight
      w0    = p % preHistory % wgt ! Starting weight
      k_eff = p % k_eff            ! k_eff for normalisation
      rand1 = p % pRNG % get()     ! Random number to sample sites

      call self % nuc % getMicroXSs(microXSs, p % E, p % pRNG)
      sig_nufiss = microXSs % nuFission
      sig_tot    = microXSs % total

      ! Sample number of fission sites generated
      ! Support -ve weight particles
      n = int(abs( (wgt * sig_nufiss) / (w0 * sig_tot * k_eff)) + rand1, shortInt)

      ! Shortcut particle generation if no particles were sampled
      if (n < 1) return

      ! Get fission Reaction
      fission => fissionCE_TptrCast(self % xsData % getReaction(N_FISSION, collDat % nucIdx))
      if(.not.associated(fission)) call fatalError(Here, "Failed to get fissionCE")

      ! Store new sites in the next cycle dungeon
      wgt =  sign(w0, wgt)
      r   = p % rGlobal()

      do i=1,n
        call fission % sampleOut(mu, phi, E_out, p % E, p % pRNG)
        dir = rotateVector(p % dirGlobal(), mu, phi)

        if (E_out > self % maxE) E_out = self % maxE

        ! Copy extra detail from parent particle (i.e. time, flags ect.)
        pTemp       = p

        ! Overwrite position, direction, energy and weight
        pTemp % r   = r
        pTemp % dir = dir
        pTemp % E   = E_out
        pTemp % wgt = wgt

        call nextCycle % detain(pTemp)
      end do
    end if

  end subroutine implicit

  !!
  !! Process capture reaction
  !!
  subroutine capture(self, p, collDat, thisCycle, nextCycle)
    class(neutronCEstd), intent(inout)   :: self
    class(particle), intent(inout)       :: p
    type(collisionData), intent(inout)   :: collDat
    class(particleDungeon),intent(inout) :: thisCycle
    class(particleDungeon),intent(inout) :: nextCycle

    p % isDead =.true.

  end subroutine capture

  !!
  !! Process fission reaction
  !!
  subroutine fission(self, p, collDat, thisCycle, nextCycle)
    class(neutronCEstd), intent(inout)   :: self
    class(particle), intent(inout)       :: p
    type(collisionData), intent(inout)   :: collDat
    class(particleDungeon),intent(inout) :: thisCycle
    class(particleDungeon),intent(inout) :: nextCycle

    p % isDead = .true.

  end subroutine fission

  !!
  !! Process elastic scattering
  !!
  !! All CE elastic scattering happens in the CM frame
  !!
  subroutine elastic(self, p, collDat, thisCycle, nextCycle)
    class(neutronCEstd), intent(inout)   :: self
    class(particle), intent(inout)       :: p
    type(collisionData), intent(inout)   :: collDat
    class(particleDungeon),intent(inout) :: thisCycle
    class(particleDungeon),intent(inout) :: nextCycle
    type(elasticNeutronScatter),pointer  :: reac
    character(100),parameter :: Here = 'elastic (neutronCEstd_class.f90)'

    ! Get reaction
    reac => elasticNeutronScatter_TptrCast( self % xsData % getReaction(collDat % MT, collDat % nucIdx))
    if(.not.associated(reac)) call fatalError(Here,'Failed to get elastic neutron scatter')

    ! Scatter particle
    collDat % A =  self % nuc % getMass()
    collDat % kT = self % nuc % getkT()

    ! Apply criterion for Free-Gas vs Fixed Target scattering
    if ((p % E > collDat % kT * self % tresh_E) .and. (collDat % A > self % tresh_A)) then
      call self % scatterFromFixed(p, collDat, reac)

    else
      call self % scatterFromMoving(p, collDat, reac)

    end if

  end subroutine elastic

  !!
  !! Process inelastic scattering
  !!
  subroutine inelastic(self, p, collDat, thisCycle, nextCycle)
    class(neutronCEstd), intent(inout)     :: self
    class(particle), intent(inout)         :: p
    type(collisionData), intent(inout)     :: collDat
    class(particleDungeon),intent(inout)   :: thisCycle
    class(particleDungeon),intent(inout)   :: nextCycle
    class(uncorrelatedReactionCE), pointer :: reac
    character(100),parameter  :: Here =' inelastic (neutronCEstd_class.f90)'

    ! Invert inelastic scattering and Get reaction
    collDat % MT = self % nuc % invertInelastic(p % E, p % pRNG)
    reac => uncorrelatedReactionCE_CptrCast( self % xsData % getReaction(collDat % MT, collDat % nucIdx))
    if(.not.associated(reac)) call fatalError(Here, "Failed to get scattering reaction")

    ! Scatter particle
    if (reac % inCMFrame()) then
      collDat % A =  self % nuc % getMass()
      call self % scatterFromFixed(p, collDat, reac)

    else
      call self % scatterInLAB(p, collDat, reac)

    end if

    ! Apply weigth change
    p % w = p % w * reac % release(p % E)

  end subroutine inelastic

  !!
  !! Apply cutoffs
  !!
  subroutine cutoffs(self, p, collDat, thisCycle, nextCycle)
    class(neutronCEstd), intent(inout)   :: self
    class(particle), intent(inout)       :: p
    type(collisionData), intent(inout)   :: collDat
    class(particleDungeon),intent(inout) :: thisCycle
    class(particleDungeon),intent(inout) :: nextCycle

    if (p % E < self % minE ) p % isDead = .true.

  end subroutine cutoffs

  !!
  !! Subroutine to perform scattering in LAB frame
  !! Returns mu -> cos of deflection angle in LAB frame
  !!
  subroutine scatterInLAB(self, p, collDat, reac)
    class(neutronCEstd), intent(inout)        :: self
    class(particle), intent(inout)            :: p
    type(collisionData), intent(inout)        :: collDat
    class(uncorrelatedReactionCE), intent(in) :: reac
    real(defReal)                             :: phi    ! Azimuthal scatter angle
    real(defReal)                             :: E_out, mu
    integer(shortInt)                         :: MT, nucIdx

    ! Read data
    MT = collDat % MT
    nucIdx = collDat % nucIdx

    ! Sample scattering angles and post-collision energy
    call reac % sampleOut(mu, phi, E_out, p % E, p % pRNG)

    ! Update neutron state
    p % E = E_out
    call p % rotate(mu, phi)
    collDat % muL = mu

  end subroutine scatterInLAB

  !!
  !! Subroutine to perform scattering from stationary target.
  !! Returns mu -> cos of deflection angle in LAB frame
  !!
  subroutine scatterFromFixed(self, p, collDat, reac)
    class(neutronCEstd), intent(inout)         :: self
    class(particle), intent(inout)             :: p
    type(collisionData), intent(inout)         :: collDat
    class(uncorrelatedReactionCE), intent(in)  :: reac
    real(defReal)                              :: phi
    real(defReal)                              :: E_out
    real(defReal)                              :: E_outCM, mu
    integer(shortInt)                          :: MT, nucIdx

    ! Read data
    MT     = collDat % MT
    nucIdx = collDat % nucIdx

    ! Sample mu , phi and outgoing energy
    call reac % sampleOut(mu, phi, E_outCM, p % E, p % pRNG)

    ! Save incident energy
    E_out = p % E

    if( MT == N_N_elastic) then
      call asymptoticScatter(E_out, mu, collDat % A)

    else
      call asymptoticInelasticScatter(E_out, mu, E_outCM, collDat % A)

    end if

    ! Update particle state
    call p % rotate(mu, phi)
    p % E = E_out
    collDat % muL = mu

  end subroutine scatterFromFixed

  !!
  !! Subroutine to perform scattering from moving target
  !! Supports only elastic collisions
  !!
  subroutine scatterFromMoving(self, p, collDat, reac)
    class(neutronCEstd), intent(inout)         :: self
    class(particle), intent(inout)             :: p
    type(collisionData),intent(inout)          :: collDat
    type(elasticNeutronScatter), intent(in)    :: reac
    !type(intMap), intent(in)                   :: map
    integer(shortInt)                          :: MT, nucIdx
    real(defReal)                              :: A, kT, mu
    real(defReal),dimension(3)                 :: V_n           ! Neutron velocity (vector)
    real(defReal)                              :: U_n           ! Neutron speed (scalar)
    real(defReal),dimension(3)                 :: dir_pre       ! Pre-collision direction
    real(defReal),dimension(3)                 :: dir_post      ! Post-collicion direction
    real(defReal),dimension(3)                 :: V_t, V_cm     ! Target and CM velocity
    real(defReal)                              :: phi, dummy    ! Target and CM velocity
    real(defReal)                              :: TmajXS
    logical(defBool)                           :: eRange, nucDBRC
    character(100), parameter :: Here = 'Scatter From Moving (neutronCEstd_class.f90)'
    !class(aceNeutronNuclide), pointer, public  :: aceNuc => null()


    ! Read data
    MT     = collDat % MT
    nucIdx = collDat % nucIdx
    A      = collDat % A
    kT     = collDat % kT

    ! Get neutron direction and velocity
    dir_pre = p % dirGlobal()
    V_n     = dir_pre * sqrt(p % E)


    !cast pointer to aceNeutronNuclide
    self % aceNuc => aceNeutronNuclide_CptrCast(self % xsData % getNuclide(collDat % nucIdx))
    if(.not.associated(self % aceNuc)) call fatalError(Here, 'Failed to retive ACE Neutron Nuclide')

    !cast pointer to aceNeutronDatabase
    self % aceData => aceNeutronDatabase_CptrCast(self % xsData)
    if(.not.associated(self % aceData)) call fatalError(Here, 'Failed to retive ACE Neutron Database')



    ! Sample velocity of target with constant xs or with dbrc depending on switch and input files
    ! dbrc requires energy less than emax, greater than emin and nuclide to be listed with 0K XS
    eRange = ((p % E <= self % DBRCeMax) .and. (self % DBRCeMin <= p % E))


    !print *, "eRange", eRange
    !print *, "particle energy", p % E
    !print *, "eRangeMaxinput", (self % DBRCeMax)
    !print *, "eRangeMax", (p % E <= self % DBRCeMax)
    !print *, "eRangeMin", (self % DBRCeMin <= p % E)



    nucDBRC = ( self % aceNuc % isNucDBRC .and. self % aceData % hasDBRC)
    !print *, "nuc and databse", nucDBRC
    !print *, "Nuclide flag", self % aceNuc % isNucDBRC
    !print *, "dataDBRC", self % aceData % hasDBRC

    if (eRange .and. nucDBRC) then

      !print *, "DBRC conditions being satisfied. "
      !print *, nucIdx
      !use int map of DBRC nuclides and to change nucIdx
      nucIdx = self % aceData % intMapDBRCnucs % get(nucIdx)
      !print *, "New nucIdx", nucIdx
      ! set temp majorant
<<<<<<< HEAD
      TmajXS = self % aceData % updateTempMicroMajorantXS(p % E, kT, A, nucIdx)
=======
      TmajXS = self % aceData % updateTempMicroMajorantXS(p % E, kT, A, nucIdx, self % minE)
>>>>>>> 6865d700
      !print *, "Tmaj = ",TmajXS
      ! Reassign pointer for the 0K nuclide
      self % aceNuc => aceNeutronNuclide_CptrCast(self % xsData % getNuclide(nucIdx))
      ! use dbrc (non constant cross section) to sample target velocity
      V_t = targetVelocity_DBRCXS(self % aceNuc, p % E, dir_pre, A, kT, p % pRNG, TmajXS)
    else
      V_t = targetVelocity_constXS(p % E, dir_pre, A, kT, p % pRNG)
    end if

    ! Calculate Centre-of-Mass velocity
    V_cm = (V_n + V_t *A)/(A+1)

    ! Move Neutron velocity to CM frame, store speed and calculate new normalised direction
    V_n = V_n - V_cm
    U_n = norm2(V_n)
    V_n = V_n / U_n

    ! Sample mu and phi in CM frame
    call reac % sampleOut(mu, phi, dummy, p % E, p % pRNG)

    ! Obtain post collision speed
    V_n = rotateVector(V_n, mu, phi) * U_n

    ! Return to LAB frame
    V_n = V_n + V_cm

    ! Calculate new neutron speed and direction
    U_n = norm2(V_n)
    dir_post = V_n / U_n

    ! Update particle state and calculate mu in LAB frame
    p % E = U_n * U_n
    call p % point(dir_post)
    collDat % muL = dot_product(dir_pre, dir_post)
  end subroutine scatterFromMoving


end module neutronCEstd_class<|MERGE_RESOLUTION|>--- conflicted
+++ resolved
@@ -494,11 +494,7 @@
       nucIdx = self % aceData % intMapDBRCnucs % get(nucIdx)
       !print *, "New nucIdx", nucIdx
       ! set temp majorant
-<<<<<<< HEAD
       TmajXS = self % aceData % updateTempMicroMajorantXS(p % E, kT, A, nucIdx)
-=======
-      TmajXS = self % aceData % updateTempMicroMajorantXS(p % E, kT, A, nucIdx, self % minE)
->>>>>>> 6865d700
       !print *, "Tmaj = ",TmajXS
       ! Reassign pointer for the 0K nuclide
       self % aceNuc => aceNeutronNuclide_CptrCast(self % xsData % getNuclide(nucIdx))
