module neutronCEimp_class

  use numPrecision
  use endfConstants
  use universalVariables,            only : nameUFS, nameWW, maxSplit
  use genericProcedures,             only : fatalError, rotateVector, numToChar
  use dictionary_class,              only : dictionary
  use RNG_class,                     only : RNG

  ! Particle types
  use particle_class,                only : particle, particleState, printType, P_NEUTRON
  use particleDungeon_class,         only : particleDungeon

  ! Abstarct interface
  use collisionProcessor_inter,      only : collisionProcessor, collisionData ,init_super => init

  ! Nuclear Data Interfaces
  use nuclearDataReg_mod,            only : ndReg_getNeutronCE => getNeutronCE
  use nuclearDatabase_inter,         only : nuclearDatabase
  use ceNeutronDatabase_inter,       only : ceNeutronDatabase
  use ceNeutronMaterial_class,       only : ceNeutronMaterial, ceNeutronMaterial_CptrCast
  use ceNeutronNuclide_inter,        only : ceNeutronNuclide, ceNeutronNuclide_CptrCast

  ! Nuclear reactions
  use reactionHandle_inter,          only : reactionHandle
  use uncorrelatedReactionCE_inter,  only : uncorrelatedReactionCE, uncorrelatedReactionCE_CptrCast
  use neutronScatter_class,          only : neutronScatter, neutronScatter_TptrCast
  use fissionCE_class,               only : fissionCE, fissionCE_TptrCast

  ! Geometry and fields
  use geometryReg_mod,                only : gr_fieldIdx => fieldIdx, gr_fieldPtr => fieldPtr
  use uniFissSitesField_class,        only : uniFissSitesField, uniFissSitesField_TptrCast
  use weightWindowsField_class,       only : weightWindowsField, weightWindowsField_TptrCast

  ! Cross-Section Packages
  use neutronXsPackages_class,       only : neutronMicroXSs

  ! Scattering procedures
  use scatteringKernels_func, only : asymptoticScatter, targetVelocity_constXS, &
                                     asymptoticInelasticScatter, targetVelocity_DBRCXS
  implicit none
  private

  !!
  !! Standard scalar collision processor for CE neutrons
  !!   -> Preforms implicit or analog fission site generation
  !!   -> Preforms implicit or analog capture
  !!   -> Treats fission as capture (only implicit generation of 2nd-ary neutrons)
  !!   -> Does not create secondary non-neutron projectiles
  !!
  !! Settings:
  !!  minE    -> minimum energy cut-off [MeV] (default = 1.0E-11)
  !!  maxE    -> maximum energy. Higher energies are set to maximum (not re-rolled) [MeV]
  !!             (default = 20.0)
  !!  minWgt  -> minimum particle weight for rouletting (optional)
  !!  maxWgt  -> maximum particle weight for splitting (optional)
  !!  avgWgt  -> weight of a particle on surviving rouletting (optional)
  !!  impAbs  -> is implicit capture performed? (off by default)
  !!  impGen  -> are fission sites generated implicitly? (on by default)
  !!  UFS     -> uniform fission sites variance reduction
  !!  thresh_E -> Energy threshold for explicit treatment of target nuclide movement [-].
  !!              Target movment is sampled if neutron energy E < kT * thresh_E where
  !!              kT is target material temperature in [MeV]. (default = 400.0)
  !!  thresh_A -> Mass threshold for explicit tratment of target nuclide movement [Mn].
  !!              Target movment is sampled if target mass A < thresh_A. (default = 1.0)
  !!  DBRCeMin -> Minimum energy to which DBRC is applied
  !!  DBRCeMax -> Maximum energy to which DBRC is applied
  !!  splitting -> splits particles above certain weight (on by default)
  !!  roulette  -> roulettes particles below certain weight (off by defautl)
  !!  weightWindows -> uses a weight windows field (off by default)
  !!
  !! Sample dictionary input:
  !!   collProcName {
  !!   type            neutronCEimp;
  !!   #minEnergy      <real>;#
  !!   #maxEnergy      <real>;#
  !!   #energyTreshold <real>;#
  !!   #massTreshold   <real>;#
  !!   #splitting      <logical>;#
  !!   #roulette       <logical>;#
  !!   #minWgt         <real>;#
  !!   #maxWgt         <real>;#
  !!   #avgWgt         <real>;#
  !!   #impAbs         <logical>;#
  !!   #impGen         <logical>;#
  !!   #UFS            <logical>;#
  !!   #weightWindows  <logical>;#
  !!   }
  !!
  type, public, extends(collisionProcessor) :: neutronCEimp
    private
    !! Nuclear Data block pointer -> public so it can be used by subclasses (protected member)
    class(ceNeutronDatabase), pointer, public :: xsData  => null()
    class(ceNeutronMaterial), pointer, public :: mat     => null()
    class(ceNeutronNuclide),  pointer, public :: nuc     => null()
    class(uniFissSitesField), pointer :: ufsField => null()

    !! Settings - private
    real(defReal) :: minE
    real(defReal) :: maxE
    real(defReal) :: minWgt
    real(defReal) :: maxWgt
    real(defReal) :: avWgt
    real(defReal) :: thresh_E
    real(defReal) :: thresh_A
    real(defReal) :: DBRCeMin
    real(defReal) :: DBRCeMax

    ! Variance reduction options
    logical(defBool) :: weightWindows
    logical(defBool) :: splitting
    logical(defBool) :: roulette
    logical(defBool) :: implicitAbsorption ! Prevents particles dying through capture
    logical(defBool) :: implicitSites ! Generates fission sites on every fissile collision
    logical(defBool) :: uniFissSites

    type(weightWindowsField), pointer :: weightWindowsMap

  contains
    ! Initialisation procedure
    procedure :: init

    ! Implementation of customisable procedures
    procedure :: sampleCollision
    procedure :: implicit
    procedure :: elastic
    procedure :: inelastic
    procedure :: capture
    procedure :: fission
    procedure :: cutoffs

    ! Local procedures
    procedure,private :: scatterFromFixed
    procedure,private :: scatterFromMoving
    procedure,private :: scatterInLAB

    ! Variance reduction procedures
    procedure, private :: split
    procedure, private :: russianRoulette
  end type neutronCEimp

contains

  !!
  !! Initialise from dictionary
  !!
  subroutine init(self, dict)
    class(neutronCEimp), intent(inout) :: self
    class(dictionary), intent(in)      :: dict
    integer(shortInt)                  :: idx
    character(100), parameter :: Here = 'init (neutronCEimp_class.f90)'

    ! Call superclass
    call init_super(self, dict)

    ! Read settings for neutronCEimp
    ! Maximum and minimum energy
    call dict % getOrDefault(self % minE,'minEnergy',1.0E-11_defReal)
    call dict % getOrDefault(self % maxE,'maxEnergy',20.0_defReal)

    ! Thermal scattering kernel thresholds
    call dict % getOrDefault(self % thresh_E, 'energyThreshold', 400.0_defReal)
    call dict % getOrDefault(self % thresh_A, 'massThreshold', 1.0_defReal)

    ! Obtain settings for variance reduction
    call dict % getOrDefault(self % weightWindows,'weightWindows', .false.)
    call dict % getOrDefault(self % splitting,'split', .false.)
    call dict % getOrDefault(self % roulette,'roulette', .false.)
    call dict % getOrDefault(self % minWgt,'minWgt',0.25_defReal)
    call dict % getOrDefault(self % maxWgt,'maxWgt',1.25_defReal)
    call dict % getOrDefault(self % avWgt,'avWgt',0.5_defReal)
    call dict % getOrDefault(self % implicitAbsorption,'impAbs', .false.)
    call dict % getOrDefault(self % implicitSites,'impGen', .true.)
    call dict % getOrDefault(self % uniFissSites,'UFS', .false.)

    ! Verify settings
    if( self % minE < ZERO ) call fatalError(Here,'-ve minEnergy')
    if( self % maxE < ZERO ) call fatalError(Here,'-ve maxEnergy')
    if( self % minE >= self % maxE) call fatalError(Here,'minEnergy >= maxEnergy')
    if( self % thresh_E < 0) call fatalError(Here,' -ve energyThreshold')
    if( self % thresh_A < 0) call fatalError(Here,' -ve massThreshold')

    ! DBRC energy limits
    call dict % getOrDefault(self % DBRCeMin,'DBRCeMin', (1.0E-8_defReal))
    call dict % getOrDefault(self % DBRCeMax,'DBRCeMax', (200E-6_defReal))

    if (self % splitting) then
      if (self % maxWgt < 2 * self % minWgt) call fatalError(Here,&
              'Upper weight bound must be at least twice the lower weight bound')
    end if

    if (self % implicitAbsorption) then
      if (.not.self % roulette .and. .not. self % weightWindows) call fatalError(Here,&
         'Must use Russian roulette or weight windows when using implicit absorption')
      if (.not.self % implicitSites) call fatalError(Here,&
         'Must generate fission sites implicitly when using implicit absorption')
    end if

    ! Sets up the uniform fission sites field
    if (self % uniFissSites) then
      idx = gr_fieldIdx(nameUFS)
      self % ufsField => uniFissSitesField_TptrCast(gr_fieldPtr(idx))
    end if

    ! Sets up the weight windows field
    if (self % weightWindows) then
      idx = gr_fieldIdx(nameWW)
      self % weightWindowsMap => weightWindowsField_TptrCast(gr_fieldPtr(idx))
    end if

  end subroutine init

  !!
  !! Samples collision without any implicit treatment
  !!
  subroutine sampleCollision(self, p, collDat, thisCycle, nextCycle)
    class(neutronCEimp), intent(inout)   :: self
    class(particle), intent(inout)       :: p
    type(collisionData), intent(inout)   :: collDat
    class(particleDungeon),intent(inout) :: thisCycle
    class(particleDungeon),intent(inout) :: nextCycle
    type(neutronMicroXSs)                :: microXSs
    real(defReal)                        :: r
    character(100),parameter :: Here = 'sampleCollision (neutronCEimp_class.f90)'

    ! Verify that particle is CE neutron
    if(p % isMG .or. p % type /= P_NEUTRON) then
      call fatalError(Here, 'Supports only CE Neutron. Was given MG '//printType(p % type))
    end if

    ! Verify and load nuclear data pointer
    self % xsData => ndReg_getNeutronCE()
    if(.not.associated(self % xsData)) call fatalError(Here, 'There is no active Neutron CE data!')

    ! Verify and load material pointer
    self % mat => ceNeutronMaterial_CptrCast( self % xsData % getMaterial( p % matIdx()))
    if(.not.associated(self % mat)) call fatalError(Here, 'Material is not ceNeutronMaterial')

    ! Select collision nuclide
    collDat % nucIdx = self % mat % sampleNuclide(p % E, p % pRNG)

    self % nuc => ceNeutronNuclide_CptrCast(self % xsData % getNuclide(collDat % nucIdx))
    if(.not.associated(self % mat)) call fatalError(Here, 'Failed to retrieve CE Neutron Nuclide')

    ! Select Main reaction channel
    call self % nuc % getMicroXSs(microXss, p % E, p % pRNG)
    r = p % pRNG % get()
    collDat % MT = microXss % invert(r)

  end subroutine sampleCollision

  !!
  !! Perform implicit treatment
  !!
  subroutine implicit(self, p, collDat, thisCycle, nextCycle)
    class(neutronCEimp), intent(inout)   :: self
    class(particle), intent(inout)       :: p
    type(collisionData), intent(inout)   :: collDat
    class(particleDungeon),intent(inout) :: thisCycle
    class(particleDungeon),intent(inout) :: nextCycle
    type(fissionCE), pointer             :: fission
    type(neutronMicroXSs)                :: microXSs
    type(particleState)                  :: pTemp
    real(defReal),dimension(3)           :: r, dir, val
    integer(shortInt)                    :: n, i
    real(defReal)                        :: wgt, rand1, E_out, mu, phi
    real(defReal)                        :: sig_nufiss, sig_tot, k_eff, &
                                            sig_scatter, totalElastic
    logical(defBool)                     :: fiss_and_implicit
    character(100),parameter             :: Here = 'implicit (neutronCEimp_class.f90)'

    ! Generate fission sites if nuclide is fissile
    fiss_and_implicit = self % nuc % isFissile() .and. self % implicitSites
    if (fiss_and_implicit) then
      ! Obtain required data
      wgt   = p % w                ! Current weight
      k_eff = p % k_eff            ! k_eff for normalisation
      rand1 = p % pRNG % get()     ! Random number to sample sites

      call self % nuc % getMicroXSs(microXSs, p % E, p % pRNG)
      sig_nufiss = microXSs % nuFission
      sig_tot    = microXSs % total

      ! Sample number of fission sites generated
      ! Support -ve weight particles
      if (self % uniFissSites) then
        val = self % ufsField % at(p)
        n = int(abs( (wgt * sig_nufiss) / (sig_tot * k_eff))*val(1)/val(2) + rand1, shortInt)
        wgt =  val(2)/val(1)
      else
        n = int(abs( (wgt * sig_nufiss) / (sig_tot * k_eff)) + rand1, shortInt)
        wgt =  sign(ONE, wgt)
      end if

      ! Shortcut particle generation if no particles were sampled
      if (n < 1) return

      ! Get fission Reaction
      fission => fissionCE_TptrCast(self % xsData % getReaction(N_FISSION, collDat % nucIdx))
      if(.not.associated(fission)) call fatalError(Here, "Failed to get fissionCE")

      ! Store new sites in the next cycle dungeon
      r   = p % rGlobal()

      do i=1,n
        call fission % sampleOut(mu, phi, E_out, p % E, p % pRNG)
        dir = rotateVector(p % dirGlobal(), mu, phi)

        if (E_out > self % maxE) E_out = self % maxE

        ! Copy extra detail from parent particle (i.e. time, flags ect.)
        pTemp       = p

        ! Overwrite position, direction, energy and weight
        pTemp % r   = r
        pTemp % dir = dir
        pTemp % E   = E_out
        pTemp % wgt = wgt
        pTemp % collisionN = 0

        call nextCycle % detain(pTemp)
        if (self % uniFissSites) call self % ufsField % storeFS(pTemp)

      end do
    end if

    ! Perform implicit absorption
    if (self % implicitAbsorption) then
      if(.not.fiss_and_implicit) then
        call self % nuc % getMicroXSs(microXSs, p % E, p % pRNG)
      end if
      sig_scatter  = microXSs % elasticScatter + microXSs % inelasticScatter
      sig_tot      = microXSs % total
      p % w        = p % w * sig_scatter/sig_tot
      ! Sample between elastic and inelastic
      totalElastic = microXSs % elasticScatter + microXSs % inelasticScatter
      if (p % pRNG % get() < microXSs % elasticScatter/totalElastic) then
        collDat % MT = N_N_elastic
      else
        collDat % MT = N_N_inelastic
      end if
    end if

  end subroutine implicit

  !!
  !! Process capture reaction
  !!
  subroutine capture(self, p, collDat, thisCycle, nextCycle)
    class(neutronCEimp), intent(inout)   :: self
    class(particle), intent(inout)       :: p
    type(collisionData), intent(inout)   :: collDat
    class(particleDungeon),intent(inout) :: thisCycle
    class(particleDungeon),intent(inout) :: nextCycle

    p % isDead =.true.

  end subroutine capture

  !!
  !! Process fission reaction
  !!
  subroutine fission(self, p, collDat, thisCycle, nextCycle)
    class(neutronCEimp), intent(inout)   :: self
    class(particle), intent(inout)       :: p
    type(collisionData), intent(inout)   :: collDat
    class(particleDungeon),intent(inout) :: thisCycle
    class(particleDungeon),intent(inout) :: nextCycle
    type(neutronMicroXSs)                :: microXSs
    type(fissionCE), pointer             :: fiss
    type(particleState)                  :: pTemp
    real(defReal),dimension(3)           :: r, dir, val
    integer(shortInt)                    :: n, i
    real(defReal)                        :: wgt, rand1, E_out, mu, phi
    real(defReal)                        :: sig_nufiss, sig_fiss, k_eff
    character(100),parameter             :: Here = 'fission (neutronCEimp_class.f90)'

    if (.not.self % implicitSites) then
      ! Obtain required data
      wgt   = p % w                ! Current weight
      k_eff = p % k_eff            ! k_eff for normalisation
      rand1 = p % pRNG % get()     ! Random number to sample sites

      call self % nuc % getMicroXSs(microXSs, p % E, p % pRNG)
      sig_nufiss = microXSs % nuFission
      sig_fiss   = microXSs % fission

      ! Sample number of fission sites generated
      ! Support -ve weight particles
      ! Note change of denominator (sig_fiss) wrt implicit generation
      if (self % uniFissSites) then
        val = self % ufsField % at(p)
        n = int(abs( (wgt * sig_nufiss) / (sig_fiss * k_eff))*val(1)/val(2) + rand1, shortInt)
        wgt =  val(2)/val(1)
      else
        n = int(abs( (wgt * sig_nufiss) / (sig_fiss * k_eff)) + rand1, shortInt)
        wgt =  sign(ONE, wgt)
      end if

      ! Shortcut particle generation if no particles were sampled
      if (n < 1) return

      ! Get fission Reaction
      fiss => fissionCE_TptrCast(self % xsData % getReaction(N_FISSION, collDat % nucIdx))
      if(.not.associated(fiss)) call fatalError(Here, "Failed to get fissionCE")

      ! Store new sites in the next cycle dungeon
      r   = p % rGlobal()

      do i=1,n
        call fiss % sampleOut(mu, phi, E_out, p % E, p % pRNG)
        dir = rotateVector(p % dirGlobal(), mu, phi)

        if (E_out > self % maxE) E_out = self % maxE

        ! Copy extra detail from parent particle (i.e. time, flags ect.)
        pTemp       = p

        ! Overwrite position, direction, energy and weight
        pTemp % r   = r
        pTemp % dir = dir
        pTemp % E   = E_out
        pTemp % wgt = wgt
        pTemp % collisionN = 0

        call nextCycle % detain(pTemp)
        if (self % uniFissSites) call self % ufsField % storeFS(pTemp)

      end do
    end if

    p % isDead =.true.

  end subroutine fission

  !!
  !! Process elastic scattering
  !!
  !! All CE elastic scattering happens in the CM frame
  !!
  subroutine elastic(self, p, collDat, thisCycle, nextCycle)
    class(neutronCEimp), intent(inout)     :: self
    class(particle), intent(inout)         :: p
    type(collisionData), intent(inout)     :: collDat
    class(particleDungeon),intent(inout)   :: thisCycle
    class(particleDungeon),intent(inout)   :: nextCycle
    class(uncorrelatedReactionCE), pointer :: reac
    logical(defBool)                       :: isFixed, hasDBRC
    character(100),parameter :: Here = 'elastic (neutronCEimp_class.f90)'

    ! Get reaction
    reac => uncorrelatedReactionCE_CptrCast( self % xsData % getReaction(collDat % MT, collDat % nucIdx))
    if(.not.associated(reac)) call fatalError(Here,'Failed to get elastic neutron scatter')

    ! Scatter particle
    collDat % A =  self % nuc % getMass()
    collDat % kT = self % nuc % getkT()

    ! Check is DBRC is on
    hasDBRC = self % nuc % hasDBRC()

    isFixed = (.not. hasDBRC) .and. (p % E > collDat % kT * self % thresh_E) &
              & .and. (collDat % A > self % thresh_A)

    ! Apply criterion for Free-Gas vs Fixed Target scattering
    if (.not. reac % inCMFrame()) then
      call self % scatterInLAB(p, collDat, reac)
    elseif (isFixed) then
      call self % scatterFromFixed(p, collDat, reac)
    else
      call self % scatterFromMoving(p, collDat, reac)
    end if

  end subroutine elastic

  !!
  !! Process inelastic scattering
  !!
  subroutine inelastic(self, p, collDat, thisCycle, nextCycle)
    class(neutronCEimp), intent(inout)     :: self
    class(particle), intent(inout)         :: p
    type(collisionData), intent(inout)     :: collDat
    class(particleDungeon),intent(inout)   :: thisCycle
    class(particleDungeon),intent(inout)   :: nextCycle
    class(uncorrelatedReactionCE), pointer :: reac
    character(100),parameter  :: Here =' inelastic (neutronCEimp_class.f90)'

    ! Invert inelastic scattering and Get reaction
    collDat % MT = self % nuc % invertInelastic(p % E, p % pRNG)
    reac => uncorrelatedReactionCE_CptrCast( self % xsData % getReaction(collDat % MT, collDat % nucIdx))
    if(.not.associated(reac)) call fatalError(Here, "Failed to get scattering reaction")

    ! Scatter particle
    if (reac % inCMFrame()) then
      collDat % A =  self % nuc % getMass()
      call self % scatterFromFixed(p, collDat, reac)
    else
      call self % scatterInLAB(p, collDat, reac)
    end if

    ! Apply weigth change
    p % w = p % w * reac % release(p % E)

  end subroutine inelastic

  !!
  !! Apply cutoffs
  !!
  subroutine cutoffs(self, p, collDat, thisCycle, nextCycle)
    class(neutronCEimp), intent(inout)   :: self
    class(particle), intent(inout)       :: p
    type(collisionData), intent(inout)   :: collDat
    class(particleDungeon),intent(inout) :: thisCycle
    class(particleDungeon),intent(inout) :: nextCycle
    real(defReal), dimension(3)          :: val
    real(defReal)                        :: minWgt, maxWgt, avWgt

    if (p % isDead) then
<<<<<<< HEAD
      ! Do nothing !
=======
    ! Do nothing
>>>>>>> 7a5c199d

    elseif (p % E < self % minE) then
      p % isDead = .true.

    ! Weight Windows treatment
    elseif (self % weightWindows) then
      val = self % weightWindowsMap % at(p)
      minWgt = val(1)
      maxWgt = val(2)
      avWgt  = val(3)

      ! If a particle is outside the WW map and all the weight limits
      ! are zero nothing happens. NOTE: this holds for positive weights only
      if ((p % w > maxWgt) .and. (maxWgt /= ZERO) .and. (p % splitCount < maxSplit)) then
        call self % split(p, thisCycle, maxWgt)
      elseif (p % w < minWgt) then
        call self % russianRoulette(p, avWgt)
      end if

    ! Splitting with fixed threshold
    elseif ((self % splitting) .and. (p % w > self % maxWgt)) then
      call self % split(p, thisCycle, self % maxWgt)

    ! Roulette with fixed threshold and survival weight
    elseif ((self % roulette) .and. (p % w < self % minWgt)) then
      call self % russianRoulette(p, self % avWgt)

    end if

  end subroutine cutoffs

  !!
  !! Perform Russian roulette on a particle
  !!
  subroutine russianRoulette(self, p, avWgt)
    class(neutronCEimp), intent(inout) :: self
    class(particle), intent(inout)     :: p
    real(defReal), intent(in)          :: avWgt

    if (p % pRNG % get() < (ONE - p % w/avWgt)) then
      p % isDead = .true.
    else
      p % w = avWgt
    end if

  end subroutine russianRoulette

  !!
  !! Split particle which has too large a weight
  !!
  subroutine split(self, p, thisCycle, maxWgt)
    class(neutronCEimp), intent(inout)    :: self
    class(particle), intent(inout)        :: p
    class(particleDungeon), intent(inout) :: thisCycle
    real(defReal), intent(in)             :: maxWgt
    integer(shortInt)                     :: mult, i, splitCount

    ! This value must be at least 2
    mult = ceiling(p % w/maxWgt)

    ! Limit maximum split
    if (mult > maxSplit - p % splitCount + 1) then
      mult = maxSplit  - p % splitCount + 1
    end if

    ! Decrease weight
    p % w = p % w/mult

    ! Save current particle splitCount
    splitCount = p % splitCount

    ! Add split particle's to the dungeon
    do i = 1,mult-1
      p % splitCount = 0
      call thisCycle % detain(p)
    end do

    p % splitCount = splitCount + mult

  end subroutine split

  !!
  !! Subroutine to perform scattering in LAB frame
  !! Returns mu -> cos of deflection angle in LAB frame
  !!
  subroutine scatterInLAB(self, p, collDat, reac)
    class(neutronCEimp), intent(inout)        :: self
    class(particle), intent(inout)            :: p
    type(collisionData), intent(inout)        :: collDat
    class(uncorrelatedReactionCE), intent(in) :: reac
    real(defReal)                             :: phi    ! Azimuthal scatter angle
    real(defReal)                             :: E_out, mu
    integer(shortInt)                         :: MT, nucIdx

    ! Read data
    MT = collDat % MT
    nucIdx = collDat % nucIdx

    ! Sample scattering angles and post-collision energy
    call reac % sampleOut(mu, phi, E_out, p % E, p % pRNG)

    ! Update neutron state
    p % E = E_out
    call p % rotate(mu, phi)
    collDat % muL = mu

  end subroutine scatterInLAB

  !!
  !! Subroutine to perform scattering from stationary target.
  !! Returns mu -> cos of deflection angle in LAB frame
  !!
  subroutine scatterFromFixed(self, p, collDat, reac)
    class(neutronCEimp), intent(inout)         :: self
    class(particle), intent(inout)             :: p
    type(collisionData), intent(inout)         :: collDat
    class(uncorrelatedReactionCE), intent(in)  :: reac
    real(defReal)                              :: phi
    real(defReal)                              :: E_out
    real(defReal)                              :: E_outCM, mu
    integer(shortInt)                          :: MT, nucIdx

    ! Read data
    MT     = collDat % MT
    nucIdx = collDat % nucIdx

    ! Sample mu , phi and outgoing energy
    call reac % sampleOut(mu, phi, E_outCM, p % E, p % pRNG)

    ! Save incident energy
    E_out = p % E

    if( MT == N_N_elastic) then
      call asymptoticScatter(E_out, mu, collDat % A)

    else
      call asymptoticInelasticScatter(E_out, mu, E_outCM, collDat % A)

    end if

    ! Update particle state
    call p % rotate(mu, phi)
    p % E = E_out
    collDat % muL = mu

  end subroutine scatterFromFixed

  !!
  !! Subroutine to perform scattering from moving target
  !! Supports only elastic collisions
  !!
  subroutine scatterFromMoving(self, p, collDat, reac)
    class(neutronCEimp), intent(inout)         :: self
    class(particle), intent(inout)             :: p
    type(collisionData),intent(inout)          :: collDat
    class(uncorrelatedReactionCE), intent(in)  :: reac
    class(ceNeutronNuclide), pointer           :: ceNuc0K
    integer(shortInt)                          :: nucIdx
    real(defReal)                              :: A, kT, mu
    real(defReal),dimension(3)                 :: V_n           ! Neutron velocity (vector)
    real(defReal)                              :: U_n           ! Neutron speed (scalar)
    real(defReal),dimension(3)                 :: dir_pre       ! Pre-collision direction
    real(defReal),dimension(3)                 :: dir_post      ! Post-collicion direction
    real(defReal),dimension(3)                 :: V_t, V_cm     ! Target and CM velocity
    real(defReal)                              :: phi, dummy
    real(defReal)                              :: maj
    logical(defBool)                           :: inEnergyRange, hasDBRC
    character(100), parameter :: Here = 'ScatterFromMoving (neutronCEimp_class.f90)'

    ! Read collision data
    A      = collDat % A
    kT     = collDat % kT
    nucIdx = collDat % nucIdx

    ! Get neutron direction and velocity
    dir_pre = p % dirGlobal()
    V_n     = dir_pre * sqrt(p % E)

    ! Sample target velocity with constant XS or with DBRC
    ! Check energy range
    inEnergyRange = ((p % E <= self % DBRCeMax) .and. (self % DBRCeMin <= p % E))
    ! Check if DBRC is on for this target nuclide
    hasDBRC = self % nuc % hasDBRC()

    if (inEnergyRange .and. hasDBRC) then

      ! Retrieve 0K nuclide index from DBRC nuclide map
      nucIdx = self % xsData % mapDBRCnuc % get(nucIdx)

      ! Assign pointer for the 0K nuclide
      ceNuc0K => ceNeutronNuclide_CptrCast(self % xsData % getNuclide(nucIdx))
      if(.not.associated(ceNuc0K)) call fatalError(Here, 'Failed to retrieve CE Neutron Nuclide')

      ! Get elastic scattering 0K majorant
      maj = self % xsData % getScattMicroMajXS(p % E, kT, A, nucIdx)

      ! Use DBRC to sample target velocity
      V_t = targetVelocity_DBRCXS(ceNuc0K, p % E, dir_pre, A, kT, p % pRNG, maj)

    else
      ! Constant cross section approximation
      V_t = targetVelocity_constXS(p % E, dir_pre, A, kT, p % pRNG)

    end if

    ! Calculate Centre-of-Mass velocity
    V_cm = (V_n + V_t *A)/(A+1)

    ! Move Neutron velocity to CM frame, store speed and calculate new normalised direction
    V_n = V_n - V_cm
    U_n = norm2(V_n)
    V_n = V_n / U_n

    ! Sample mu and phi in CM frame
    call reac % sampleOut(mu, phi, dummy, p % E, p % pRNG)

    ! Obtain post collision speed
    V_n = rotateVector(V_n, mu, phi) * U_n

    ! Return to LAB frame
    V_n = V_n + V_cm

    ! Calculate new neutron speed and direction
    U_n = norm2(V_n)
    dir_post = V_n / U_n

    ! Update particle state and calculate mu in LAB frame
    p % E = U_n * U_n
    call p % point(dir_post)
    collDat % muL = dot_product(dir_pre, dir_post)

  end subroutine scatterFromMoving


end module neutronCEimp_class<|MERGE_RESOLUTION|>--- conflicted
+++ resolved
@@ -516,11 +516,8 @@
     real(defReal)                        :: minWgt, maxWgt, avWgt
 
     if (p % isDead) then
-<<<<<<< HEAD
+
       ! Do nothing !
-=======
-    ! Do nothing
->>>>>>> 7a5c199d
 
     elseif (p % E < self % minE) then
       p % isDead = .true.
